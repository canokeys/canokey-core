// SPDX-License-Identifier: Apache-2.0
#include "cose-key.h"
#include "secret.h"
#include <aes.h>
#include <block-cipher.h>
#include <ecc.h>
#include <fs.h>
#include <hmac.h>
#include <memzero.h>
#include <rand.h>
#include <device.h>

static uint8_t pin_token[PIN_TOKEN_SIZE];
static uint8_t ka_keypair[PRI_KEY_SIZE + PUB_KEY_SIZE];
static uint8_t permissions_rp_id[SHA256_DIGEST_LENGTH + 1]; // the first byte indicates nullable (0: null, 1: not null)
static uint8_t permissions;
static bool in_use;
static bool user_verified;
static bool user_present;
static uint32_t timeout_value;

// utility functions

// https://fidoalliance.org/specs/fido-v2.1-ps-20210615/fido-client-to-authenticator-protocol-v2.1-ps-20210615.html#pinuvauthprotocol-beginusingpinuvauthtoken
void cp_begin_using_uv_auth_token(bool user_is_present) {
  user_present = user_is_present;
  user_verified = true;
  timeout_value = device_get_tick() + 30000;
  in_use = true;
}

// https://fidoalliance.org/specs/fido-v2.1-ps-20210615/fido-client-to-authenticator-protocol-v2.1-ps-20210615.html#pinuvauthprotocol-pinuvauthtokenusagetimerobserver
void cp_pin_uv_auth_token_usage_timer_observer(void) {
  if (!in_use) return;
  if (device_get_tick() > timeout_value) {
    cp_clear_user_present_flag();
    cp_stop_using_pin_uv_auth_token();
  }
}

// https://fidoalliance.org/specs/fido-v2.1-ps-20210615/fido-client-to-authenticator-protocol-v2.1-ps-20210615.html#pinuvauthprotocol-getuserpresentflagvalue
bool cp_get_user_present_flag_value(void) {
  if (in_use) return user_present;
  return false;
}

// https://fidoalliance.org/specs/fido-v2.1-ps-20210615/fido-client-to-authenticator-protocol-v2.1-ps-20210615.html#pinuvauthprotocol-getuserverifiedflagvalue
bool cp_get_user_verified_flag_value(void) {
  if (in_use) return user_verified;
  return false;
}

// https://fidoalliance.org/specs/fido-v2.1-ps-20210615/fido-client-to-authenticator-protocol-v2.1-ps-20210615.html#pinuvauthprotocol-clearuserpresentflag
void cp_clear_user_present_flag(void) {
  if (in_use) user_present = false;
}

// https://fidoalliance.org/specs/fido-v2.1-ps-20210615/fido-client-to-authenticator-protocol-v2.1-ps-20210615.html#pinuvauthprotocol-clearuserpresentflag
void cp_clear_user_verified_flag(void) {
  if (in_use) user_verified = false;
}

// https://fidoalliance.org/specs/fido-v2.1-ps-20210615/fido-client-to-authenticator-protocol-v2.1-ps-20210615.html#pinuvauthprotocol-clearpinuvauthtokenpermissionsexceptlbw
void cp_clear_pin_uv_auth_token_permissions_except_lbw(void) {
  if (in_use) permissions &= ~CP_PERMISSION_LBW;
}

void cp_stop_using_pin_uv_auth_token(void) {
  permissions_rp_id[0] = 0;
  permissions = 0;
  in_use = false;
  user_verified = false;
  user_present = false;
}

// pin auth protocol

static void hkdf(uint8_t *salt, size_t salt_len, uint8_t *ikm, size_t ikm_len, uint8_t *out) {
  hmac_sha256(salt, salt_len, ikm, ikm_len, salt);
  hmac_sha256(salt, SHA256_DIGEST_LENGTH, (const uint8_t *) "CTAP2 HMAC key\x01", 15, out);
  hmac_sha256(salt, SHA256_DIGEST_LENGTH, (const uint8_t *) "CTAP2 AES key\x01", 14, out + SHA256_DIGEST_LENGTH);
}

static void cp2_kdf(uint8_t *z, size_t z_len, uint8_t *out) {
  uint8_t salt[32] = {0};
  hkdf(salt, sizeof(salt), z, z_len, out);
}

void cp_initialize(void) {
  cp_regenerate();
  cp_reset_pin_uv_auth_token();
}

void cp_regenerate(void) {
  ecc_generate(ECC_SECP256R1, ka_keypair, ka_keypair + PRI_KEY_SIZE);
  DBG_MSG("Regenerate: ");
  PRINT_HEX(ka_keypair, PUB_KEY_SIZE + PRI_KEY_SIZE);
}

void cp_reset_pin_uv_auth_token(void) {
  random_buffer(pin_token, sizeof(pin_token));
  cp_stop_using_pin_uv_auth_token();
}

void cp_get_public_key(uint8_t *buf) {
  memcpy(buf, ka_keypair + PRI_KEY_SIZE, PUB_KEY_SIZE);
}

int cp_decapsulate(uint8_t *buf, int pin_protocol) {
  int ret = ecdh_decrypt(ECC_SECP256R1, ka_keypair, buf, buf);
  if (ret < 0) return 1;
  if (pin_protocol == 1)
    sha256_raw(buf, PRI_KEY_SIZE, buf);
  else
    cp2_kdf(buf, PRI_KEY_SIZE, buf);
  return 0;
}

int cp_encrypt(const uint8_t *key, const uint8_t *in, size_t in_size, uint8_t *out, int pin_protocol) {
  uint8_t iv[16];
  block_cipher_config cfg = {.block_size = 16, .mode = CBC, .iv = iv, .encrypt = aes256_enc, .decrypt = aes256_dec};
  cfg.in_size = in_size;
  cfg.in = in;
  if (pin_protocol == 1) {
    memzero(iv, sizeof(iv));
    cfg.key = key;
    cfg.out = out;
  } else {
    random_buffer(iv, sizeof(iv));
    cfg.key = key + 32;
    cfg.out = out + sizeof(iv);
    memcpy(out, iv, sizeof(iv));
  }
  return block_cipher_enc(&cfg);
}

int cp_encrypt_pin_token(const uint8_t *key, uint8_t *out, int pin_protocol) {
  return cp_encrypt(key, pin_token, PIN_TOKEN_SIZE, out, pin_protocol);
}

int cp_decrypt(const uint8_t *key, const uint8_t *in, size_t in_size, uint8_t *out, int pin_protocol) {
  uint8_t iv[16];
  block_cipher_config cfg = {.block_size = 16, .mode = CBC, .iv = iv, .encrypt = aes256_enc, .decrypt = aes256_dec};
  if (pin_protocol == 1) {
    memzero(iv, sizeof(iv));
    cfg.key = key;
    cfg.in_size = in_size;
    cfg.in = in;
    cfg.out = out;
  } else {
    if (in_size < sizeof(iv)) return -1;
    memcpy(iv, in, sizeof(iv));
    cfg.key = key + 32;
    cfg.in_size = in_size - sizeof(iv);
    cfg.in = in + sizeof(iv);
    cfg.out = out;
  }
  return block_cipher_dec(&cfg);
}

bool cp_verify(const uint8_t *key, size_t key_len, const uint8_t *msg, size_t msg_len, const uint8_t *sig,
               int pin_protocol) {
  uint8_t buf[SHA256_DIGEST_LENGTH];
  if (pin_protocol == 2 && key_len > SHA256_DIGEST_LENGTH) key_len = SHA256_DIGEST_LENGTH;
  hmac_sha256(key, key_len, msg, msg_len, buf);
  if (pin_protocol == 1)
    return memcmp(buf, sig, PIN_AUTH_SIZE_P1) == 0;
  else
    return memcmp(buf, sig, SHA256_DIGEST_LENGTH) == 0;
}

bool cp_verify_pin_token(const uint8_t *msg, size_t msg_len, const uint8_t *sig, int pin_protocol) {
  if (!in_use) return false;
  timeout_value = device_get_tick() + 30000;
  return cp_verify(pin_token, PIN_TOKEN_SIZE, msg, msg_len, sig, pin_protocol);
}

void cp_set_permission(int new_permissions) {
  permissions |= new_permissions;
}

bool cp_has_permission(int permission) {
  return permissions & permission;
}

bool cp_has_associated_rp_id(void) {
  return permissions_rp_id[0] == 1;
}

bool cp_verify_rp_id(const uint8_t *rp_id_hash) {
  if (permissions_rp_id[0] == 0) return true;
  return memcmp(&permissions_rp_id[1], rp_id_hash, SHA256_DIGEST_LENGTH) == 0;
}

void cp_associate_rp_id(const uint8_t *rp_id_hash) {
  permissions_rp_id[0] = 1;
  memcpy(&permissions_rp_id[1], rp_id_hash, SHA256_DIGEST_LENGTH);
}

static int key_type_to_cose_alg(key_type_t type) {
  switch (type) {
  case SECP256R1:
    return COSE_ALG_ES256;
  case ED25519:
    return COSE_ALG_EDDSA;
  case SM2:
    return COSE_ALG_SM2;
  default:
    return -65536;
  }
}

static key_type_t cose_alg_to_key_type(int alg) {
  switch (alg) {
  case COSE_ALG_ES256:
    return SECP256R1;
  case COSE_ALG_EDDSA:
    return ED25519;
  case COSE_ALG_SM2:
    return SM2;
  default:
    return KEY_TYPE_PKC_END;
  }
}

static int read_device_pri_key(uint8_t *pri_key) {
  int ret = read_attr(CTAP_CERT_FILE, KEY_ATTR, pri_key, PRI_KEY_SIZE);
  if (ret < 0) return ret;
  return 0;
}

static int read_kh_key(uint8_t *kh_key) {
  int ret = read_attr(CTAP_CERT_FILE, KH_KEY_ATTR, kh_key, KH_KEY_SIZE);
  if (ret < 0) return ret;
  return 0;
}

static int read_he_key(uint8_t *he_key) {
  int ret = read_attr(CTAP_CERT_FILE, HE_KEY_ATTR, he_key, HE_KEY_SIZE);
  if (ret < 0) return ret;
  return 0;
}

int increase_counter(uint32_t *counter) {
  int ret = read_attr(CTAP_CERT_FILE, SIGN_CTR_ATTR, counter, sizeof(uint32_t));
  if (ret < 0) return ret;
  ++*counter;
  ret = write_attr(CTAP_CERT_FILE, SIGN_CTR_ATTR, counter, sizeof(uint32_t));
  if (ret < 0) return ret;
  return 0;
}

<<<<<<< HEAD
static void generate_credential_id_nonce_tag(credential_id *kh, uint8_t *pubkey) {
  // works for es256 and ed25519 since their public keys share the same length
  random_buffer(kh->nonce, CREDENTIAL_NONCE_SIZE);
  // private key = hmac-sha256(device private key, nonce), stored in pubkey[0:32)
  hmac_sha256(pubkey, KH_KEY_SIZE, kh->nonce, sizeof(kh->nonce), pubkey);
  // tag = left(hmac-sha256(private key, rp_id_hash or appid), 16), stored in pubkey[32, 64)
  hmac_sha256(pubkey, KH_KEY_SIZE, kh->rp_id_hash, sizeof(kh->rp_id_hash), pubkey + KH_KEY_SIZE);
  memcpy(kh->tag, pubkey + KH_KEY_SIZE, sizeof(kh->tag));
}

int generate_key_handle(credential_id *kh, uint8_t *pubkey, int32_t alg_type) {
  int ret = read_kh_key(pubkey); // use pubkey as key buffer
=======
static void generate_credential_id_nonce_tag(CredentialId *kh, ecc_key_t *key) {
  // works for ECC algorithms with a 256-bit private key
  random_buffer(kh->nonce, sizeof(kh->nonce));
  // private key = hmac-sha256(device private key, nonce), stored in key.pri
  hmac_sha256(key->pub, KH_KEY_SIZE, kh->nonce, sizeof(kh->nonce), key->pri);
  DBG_MSG("Device key: ");
  PRINT_HEX(key->pub, KH_KEY_SIZE);
  DBG_MSG("Nonce: ");
  PRINT_HEX(kh->nonce, sizeof(kh->nonce));
  DBG_MSG("Private key: ");
  PRINT_HEX(key->pri, KH_KEY_SIZE);
  // tag = left(hmac-sha256(private key, rpIdHash or appid), 16), stored in kh.tag via key.pub
  hmac_sha256(key->pri, KH_KEY_SIZE, kh->rpIdHash, sizeof(kh->rpIdHash), key->pub);
  memcpy(kh->tag, key->pub, sizeof(kh->tag));
}

int generate_key_handle(CredentialId *kh, uint8_t *pubkey, int32_t alg_type) {
  ecc_key_t key;

  int ret = read_kh_key(key.pub); // use key.pub to store kh key first
>>>>>>> 3c4d48a9
  if (ret < 0) return ret;

  if (alg_type != COSE_ALG_ES256 && alg_type != COSE_ALG_EDDSA && alg_type != COSE_ALG_SM2) {
    DBG_MSG("Unsupported algo key_type\n");
    memzero(&key, sizeof(key));
    return -1;
  }

  kh->alg_type = alg_type;
  key_type_t key_type = cose_alg_to_key_type(alg_type);

  do {
    generate_credential_id_nonce_tag(kh, &key);
  } while (ecc_complete_key(key_type, &key) < 0);

  memcpy(pubkey, key.pub, PUBLIC_KEY_LENGTH[key_type]);
  DBG_MSG("Public: ");
  PRINT_HEX(pubkey, PUBLIC_KEY_LENGTH[key_type]);
  memzero(&key, sizeof(key));

  return 0;
}

<<<<<<< HEAD
int verify_key_handle(const credential_id *kh, uint8_t *pri_key) {
  uint8_t kh_key[KH_KEY_SIZE];
  int ret = read_kh_key(kh_key);
=======
int verify_key_handle(const CredentialId *kh, ecc_key_t *key) {
  int ret = read_kh_key(key->pub); // use key.pub to store kh key first
>>>>>>> 3c4d48a9
  if (ret < 0) return ret;

  // get private key
<<<<<<< HEAD
  hmac_sha256(kh_key, KH_KEY_SIZE, kh->nonce, sizeof(kh->nonce), pri_key);
  // get tag, store in kh_key, which should be verified first outside this function
  hmac_sha256(pri_key, KH_KEY_SIZE, kh->rp_id_hash, sizeof(kh->rp_id_hash), kh_key);
  if (memcmp(kh_key, kh->tag, sizeof(kh->tag)) == 0) {
    memzero(kh_key, sizeof(kh_key));
    return 0;
=======
  hmac_sha256(key->pub, KH_KEY_SIZE, kh->nonce, sizeof(kh->nonce), key->pri);
  DBG_MSG("Device key: ");
  PRINT_HEX(key->pub, KH_KEY_SIZE);
  DBG_MSG("Nonce: ");
  PRINT_HEX(kh->nonce, sizeof(kh->nonce));
  DBG_MSG("Private key: ");
  PRINT_HEX(key->pri, KH_KEY_SIZE);
  // get tag, store in key->pub, which should be verified first outside this function
  hmac_sha256(key->pri, KH_KEY_SIZE, kh->rpIdHash, sizeof(kh->rpIdHash), key->pub);
  if (memcmp(key->pub, kh->tag, sizeof(kh->tag)) != 0) {
    DBG_MSG("Incorrect key handle\n");
    memzero(key, sizeof(ecc_key_t));
    return 1;
>>>>>>> 3c4d48a9
  }
  return 0;
}

size_t sign_with_device_key(const uint8_t *input, size_t input_len, uint8_t *sig) {
  ecc_key_t key;
  int ret = read_device_pri_key(key.pri);
  if (ret < 0) return ret;
  ecc_sign(SECP256R1, &key, input, input_len, sig);
  memzero(&key, sizeof(key));
  return ecdsa_sig2ansi(PRI_KEY_SIZE, sig, sig);
}

<<<<<<< HEAD
size_t sign_with_ecdsa_private_key(const uint8_t *key, const uint8_t *digest, uint8_t *sig) {
  ecdsa_sign(ECC_SECP256R1, key, digest, sig);
  return ecdsa_sig2ansi(PRI_KEY_SIZE, sig, sig);
}

size_t sign_with_ed25519_private_key(const uint8_t *key, const uint8_t *data, size_t data_len, uint8_t *sig) {
  ed25519_public_key pk;
  ed25519_publickey(key, pk);
  ed25519_signature sig_tmp;
  // ed25519_sign(m, mlen, sk, pk, RS)
  // m and RS can not share the same buffer
  // (they are shared outside this func)
  ed25519_sign(data, data_len, key, pk, sig_tmp);
  memcpy(sig, sig_tmp, sizeof(ed25519_signature));
  memzero(pk, sizeof(pk));
  return sizeof(ed25519_signature);
=======
int sign_with_private_key(int32_t alg_type, ecc_key_t *key, const uint8_t *input, size_t len, uint8_t *sig) {
  key_type_t key_type = cose_alg_to_key_type(alg_type);
  DBG_MSG("Sign key type: %d, private key: ", key_type);
  PRINT_HEX(key->pri, PRIVATE_KEY_LENGTH[key_type]);

  if (key_type == ED25519) {
    if (ecc_complete_key(key_type, key) < 0) {
      ERR_MSG("Failed to complete key\n");
      return -1;
    }
    if (ecc_sign(key_type, key, input, len, sig) < 0) {
      ERR_MSG("Failed to sign\n");
      return -1;
    }
    return SIGNATURE_LENGTH[key_type];
  } else {
    sha256_init();
    sha256_update(input, len);
    sha256_final(sig);
    DBG_MSG("Digest: ");
    PRINT_HEX(sig, PRIVATE_KEY_LENGTH[key_type]);
    if (ecc_sign(key_type, key, sig, PRIVATE_KEY_LENGTH[key_type], sig) < 0) {
      ERR_MSG("Failed to sign\n");
      return -1;
    }
    DBG_MSG("Raw signature: ");
    PRINT_HEX(sig, SIGNATURE_LENGTH[key_type]);
    return (int) ecdsa_sig2ansi(PRIVATE_KEY_LENGTH[key_type], sig, sig);
  }
>>>>>>> 3c4d48a9
}

int get_cert(uint8_t *buf) { return read_file(CTAP_CERT_FILE, buf, 0, MAX_CERT_SIZE); }

int has_pin(void) {
  uint8_t tmp;
  return read_attr(CTAP_CERT_FILE, PIN_ATTR, &tmp, 1);
}

int set_pin(uint8_t *buf, uint8_t length) {
  int err;
  if (length == 0) {
    err = write_attr(CTAP_CERT_FILE, PIN_ATTR, NULL, 0);
  } else {
    sha256_raw(buf, length, buf);
    err = write_attr(CTAP_CERT_FILE, PIN_ATTR, buf, PIN_HASH_SIZE_P1); // We only compare the first 16 bytes
  }
  if (err < 0) return err;
  uint8_t ctr = 8;
  return write_attr(CTAP_CERT_FILE, PIN_CTR_ATTR, &ctr, 1);
}

int verify_pin_hash(uint8_t *buf) {
  uint8_t storedPinHash[PIN_HASH_SIZE_P1]; // We only compare the first 16 bytes
  int err = read_attr(CTAP_CERT_FILE, PIN_ATTR, storedPinHash, PIN_HASH_SIZE_P1);
  if (err < 0) return err;
  if (memcmp(storedPinHash, buf, PIN_HASH_SIZE_P1) == 0) return 0;
  return 1;
}

int get_pin_retries(void) {
  uint8_t ctr;
  int err = read_attr(CTAP_CERT_FILE, PIN_CTR_ATTR, &ctr, 1);
  if (err < 0) return err;
  return ctr;
}

int set_pin_retries(uint8_t ctr) { return write_attr(CTAP_CERT_FILE, PIN_CTR_ATTR, &ctr, 1); }

int make_hmac_secret_output(uint8_t *nonce, uint8_t *salt, uint8_t len, uint8_t *output, bool uv) {
  uint8_t hmac_buf[SHA256_DIGEST_LENGTH];
  // use hmac-sha256(HE_KEY, credential_id::nonce) as CredRandom
  int err = read_he_key(hmac_buf);
  if (err < 0) return err;

  if (uv) {
    for (int i = 0; i < SHA256_DIGEST_LENGTH; ++i)
      hmac_buf[i] = ~hmac_buf[i];
  }

  hmac_sha256(hmac_buf, HE_KEY_SIZE, nonce, CREDENTIAL_NONCE_SIZE, hmac_buf);
  hmac_sha256(hmac_buf, HE_KEY_SIZE, salt, 32, output);
  if (len == 64) hmac_sha256(hmac_buf, HE_KEY_SIZE, salt + 32, 32, output + 32);
  return 0;
}<|MERGE_RESOLUTION|>--- conflicted
+++ resolved
@@ -11,7 +11,7 @@
 #include <device.h>
 
 static uint8_t pin_token[PIN_TOKEN_SIZE];
-static uint8_t ka_keypair[PRI_KEY_SIZE + PUB_KEY_SIZE];
+static ecc_key_t ka_key;
 static uint8_t permissions_rp_id[SHA256_DIGEST_LENGTH + 1]; // the first byte indicates nullable (0: null, 1: not null)
 static uint8_t permissions;
 static bool in_use;
@@ -92,9 +92,11 @@
 }
 
 void cp_regenerate(void) {
-  ecc_generate(ECC_SECP256R1, ka_keypair, ka_keypair + PRI_KEY_SIZE);
-  DBG_MSG("Regenerate: ");
-  PRINT_HEX(ka_keypair, PUB_KEY_SIZE + PRI_KEY_SIZE);
+  ecc_generate(SECP256R1, &ka_key);
+  DBG_MSG("Regenerate:\nPri: ");
+  PRINT_HEX(ka_key.pri, PRIVATE_KEY_LENGTH[SECP256R1]);
+  DBG_MSG("Pub: ");
+  PRINT_HEX(ka_key.pub, PUBLIC_KEY_LENGTH[SECP256R1]);
 }
 
 void cp_reset_pin_uv_auth_token(void) {
@@ -103,11 +105,11 @@
 }
 
 void cp_get_public_key(uint8_t *buf) {
-  memcpy(buf, ka_keypair + PRI_KEY_SIZE, PUB_KEY_SIZE);
+  memcpy(buf, ka_key.pub, PUBLIC_KEY_LENGTH[SECP256R1]);
 }
 
 int cp_decapsulate(uint8_t *buf, int pin_protocol) {
-  int ret = ecdh_decrypt(ECC_SECP256R1, ka_keypair, buf, buf);
+  int ret = ecdh(SECP256R1, ka_key.pri, buf, buf);
   if (ret < 0) return 1;
   if (pin_protocol == 1)
     sha256_raw(buf, PRI_KEY_SIZE, buf);
@@ -197,20 +199,7 @@
   memcpy(&permissions_rp_id[1], rp_id_hash, SHA256_DIGEST_LENGTH);
 }
 
-static int key_type_to_cose_alg(key_type_t type) {
-  switch (type) {
-  case SECP256R1:
-    return COSE_ALG_ES256;
-  case ED25519:
-    return COSE_ALG_EDDSA;
-  case SM2:
-    return COSE_ALG_SM2;
-  default:
-    return -65536;
-  }
-}
-
-static key_type_t cose_alg_to_key_type(int alg) {
+key_type_t cose_alg_to_key_type(int alg) {
   switch (alg) {
   case COSE_ALG_ES256:
     return SECP256R1;
@@ -250,21 +239,7 @@
   return 0;
 }
 
-<<<<<<< HEAD
-static void generate_credential_id_nonce_tag(credential_id *kh, uint8_t *pubkey) {
-  // works for es256 and ed25519 since their public keys share the same length
-  random_buffer(kh->nonce, CREDENTIAL_NONCE_SIZE);
-  // private key = hmac-sha256(device private key, nonce), stored in pubkey[0:32)
-  hmac_sha256(pubkey, KH_KEY_SIZE, kh->nonce, sizeof(kh->nonce), pubkey);
-  // tag = left(hmac-sha256(private key, rp_id_hash or appid), 16), stored in pubkey[32, 64)
-  hmac_sha256(pubkey, KH_KEY_SIZE, kh->rp_id_hash, sizeof(kh->rp_id_hash), pubkey + KH_KEY_SIZE);
-  memcpy(kh->tag, pubkey + KH_KEY_SIZE, sizeof(kh->tag));
-}
-
-int generate_key_handle(credential_id *kh, uint8_t *pubkey, int32_t alg_type) {
-  int ret = read_kh_key(pubkey); // use pubkey as key buffer
-=======
-static void generate_credential_id_nonce_tag(CredentialId *kh, ecc_key_t *key) {
+static void generate_credential_id_nonce_tag(credential_id *kh, ecc_key_t *key) {
   // works for ECC algorithms with a 256-bit private key
   random_buffer(kh->nonce, sizeof(kh->nonce));
   // private key = hmac-sha256(device private key, nonce), stored in key.pri
@@ -276,15 +251,14 @@
   DBG_MSG("Private key: ");
   PRINT_HEX(key->pri, KH_KEY_SIZE);
   // tag = left(hmac-sha256(private key, rpIdHash or appid), 16), stored in kh.tag via key.pub
-  hmac_sha256(key->pri, KH_KEY_SIZE, kh->rpIdHash, sizeof(kh->rpIdHash), key->pub);
+  hmac_sha256(key->pri, KH_KEY_SIZE, kh->rp_id_hash, sizeof(kh->rp_id_hash), key->pub);
   memcpy(kh->tag, key->pub, sizeof(kh->tag));
 }
 
-int generate_key_handle(CredentialId *kh, uint8_t *pubkey, int32_t alg_type) {
+int generate_key_handle(credential_id *kh, uint8_t *pubkey, int32_t alg_type) {
   ecc_key_t key;
 
   int ret = read_kh_key(key.pub); // use key.pub to store kh key first
->>>>>>> 3c4d48a9
   if (ret < 0) return ret;
 
   if (alg_type != COSE_ALG_ES256 && alg_type != COSE_ALG_EDDSA && alg_type != COSE_ALG_SM2) {
@@ -308,25 +282,11 @@
   return 0;
 }
 
-<<<<<<< HEAD
-int verify_key_handle(const credential_id *kh, uint8_t *pri_key) {
-  uint8_t kh_key[KH_KEY_SIZE];
-  int ret = read_kh_key(kh_key);
-=======
-int verify_key_handle(const CredentialId *kh, ecc_key_t *key) {
+int verify_key_handle(const credential_id *kh, ecc_key_t *key) {
   int ret = read_kh_key(key->pub); // use key.pub to store kh key first
->>>>>>> 3c4d48a9
   if (ret < 0) return ret;
 
   // get private key
-<<<<<<< HEAD
-  hmac_sha256(kh_key, KH_KEY_SIZE, kh->nonce, sizeof(kh->nonce), pri_key);
-  // get tag, store in kh_key, which should be verified first outside this function
-  hmac_sha256(pri_key, KH_KEY_SIZE, kh->rp_id_hash, sizeof(kh->rp_id_hash), kh_key);
-  if (memcmp(kh_key, kh->tag, sizeof(kh->tag)) == 0) {
-    memzero(kh_key, sizeof(kh_key));
-    return 0;
-=======
   hmac_sha256(key->pub, KH_KEY_SIZE, kh->nonce, sizeof(kh->nonce), key->pri);
   DBG_MSG("Device key: ");
   PRINT_HEX(key->pub, KH_KEY_SIZE);
@@ -335,12 +295,11 @@
   DBG_MSG("Private key: ");
   PRINT_HEX(key->pri, KH_KEY_SIZE);
   // get tag, store in key->pub, which should be verified first outside this function
-  hmac_sha256(key->pri, KH_KEY_SIZE, kh->rpIdHash, sizeof(kh->rpIdHash), key->pub);
+  hmac_sha256(key->pri, KH_KEY_SIZE, kh->rp_id_hash, sizeof(kh->rp_id_hash), key->pub);
   if (memcmp(key->pub, kh->tag, sizeof(kh->tag)) != 0) {
     DBG_MSG("Incorrect key handle\n");
     memzero(key, sizeof(ecc_key_t));
     return 1;
->>>>>>> 3c4d48a9
   }
   return 0;
 }
@@ -354,24 +313,6 @@
   return ecdsa_sig2ansi(PRI_KEY_SIZE, sig, sig);
 }
 
-<<<<<<< HEAD
-size_t sign_with_ecdsa_private_key(const uint8_t *key, const uint8_t *digest, uint8_t *sig) {
-  ecdsa_sign(ECC_SECP256R1, key, digest, sig);
-  return ecdsa_sig2ansi(PRI_KEY_SIZE, sig, sig);
-}
-
-size_t sign_with_ed25519_private_key(const uint8_t *key, const uint8_t *data, size_t data_len, uint8_t *sig) {
-  ed25519_public_key pk;
-  ed25519_publickey(key, pk);
-  ed25519_signature sig_tmp;
-  // ed25519_sign(m, mlen, sk, pk, RS)
-  // m and RS can not share the same buffer
-  // (they are shared outside this func)
-  ed25519_sign(data, data_len, key, pk, sig_tmp);
-  memcpy(sig, sig_tmp, sizeof(ed25519_signature));
-  memzero(pk, sizeof(pk));
-  return sizeof(ed25519_signature);
-=======
 int sign_with_private_key(int32_t alg_type, ecc_key_t *key, const uint8_t *input, size_t len, uint8_t *sig) {
   key_type_t key_type = cose_alg_to_key_type(alg_type);
   DBG_MSG("Sign key type: %d, private key: ", key_type);
@@ -401,7 +342,6 @@
     PRINT_HEX(sig, SIGNATURE_LENGTH[key_type]);
     return (int) ecdsa_sig2ansi(PRIVATE_KEY_LENGTH[key_type], sig, sig);
   }
->>>>>>> 3c4d48a9
 }
 
 int get_cert(uint8_t *buf) { return read_file(CTAP_CERT_FILE, buf, 0, MAX_CERT_SIZE); }
