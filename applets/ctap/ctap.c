// SPDX-License-Identifier: Apache-2.0
#include "cose-key.h"
#include "ctap-errors.h"
#include "ctap-internal.h"
#include "ctap-parser.h"
#include "secret.h"
#include "u2f.h"
#include <aes.h>
#include <block-cipher.h>
#include <cbor.h>
#include <common.h>
#include <ctap.h>
#include <ctaphid.h>
#include <device.h>
#include <ed25519.h>
#include <hmac.h>
#include <memzero.h>
#include <rand.h>

#define CHECK_PARSER_RET(ret)                                                                                          \
  do {                                                                                                                 \
    if ((ret) != 0) ERR_MSG("CHECK_PARSER_RET %#x\n", ret);                                                              \
    if ((ret) > 0) return ret;                                                                                           \
  } while (0)

#define CHECK_CBOR_RET(ret)                                                                                            \
  do {                                                                                                                 \
    if ((ret) != 0) ERR_MSG("CHECK_CBOR_RET %#x\n", ret);                                                                \
    if ((ret) != 0) return CTAP2_ERR_INVALID_CBOR;                                                                       \
  } while (0)

#define SET_RESP()                                                                                                     \
  do {                                                                                                                 \
    if (*resp == 0)                                                                                                    \
      *resp_len = 1 + cbor_encoder_get_buffer_size(&encoder, resp + 1);                                                \
    else                                                                                                               \
      *resp_len = 1;                                                                                                   \
  } while (0)

#define WAIT(timeout_response)                                                                                         \
  do {                                                                                                                 \
    if (is_nfc()) break;                                                                                               \
    switch (wait_for_user_presence(WAIT_ENTRY_CTAPHID)) {                                                              \
    case USER_PRESENCE_CANCEL:                                                                                         \
      return CTAP2_ERR_KEEPALIVE_CANCEL;                                                                               \
    case USER_PRESENCE_TIMEOUT:                                                                                        \
      return timeout_response;                                                                                         \
    }                                                                                                                  \
  } while (0)

static const uint8_t aaguid[] = {0x24, 0x4e, 0xb2, 0x9e, 0xe0, 0x90, 0x4e, 0x49,
                                 0x81, 0xfe, 0x1f, 0x20, 0xf8, 0xd3, 0xb8, 0xf4};
<<<<<<< HEAD
// pin & command states
static uint8_t consecutive_pin_counter, last_cmd;
=======
// pin related
static ecc_key_t key_agreement_key;
static uint8_t pin_token[PIN_TOKEN_SIZE];
static uint8_t consecutive_pin_counter;
// assertion related
static uint8_t credential_list[MAX_RK_NUM], credential_numbers, credential_idx, last_cmd;
>>>>>>> 3c4d48a9

uint8_t ctap_install(uint8_t reset) {
  consecutive_pin_counter = 3;
  last_cmd = 0xff;
<<<<<<< HEAD
  cp_initialize();
  if (!reset && get_file_size(CTAP_CERT_FILE) >= 0) {
    DBG_MSG("CTAP initialized\n");
    return 0;
  }
=======
  random_buffer(pin_token, sizeof(pin_token));
  if (ecc_generate(SECP256R1, &key_agreement_key) < 0) {
    ERR_MSG("Key agreement generation failed\n");
    return CTAP2_ERR_UNHANDLED_REQUEST;
  }
  if (!reset && get_file_size(CTAP_CERT_FILE) >= 0) return 0;
>>>>>>> 3c4d48a9
  uint8_t kh_key[KH_KEY_SIZE] = {0};
  if (write_file(DC_FILE, NULL, 0, 0, 1) < 0) return CTAP2_ERR_UNHANDLED_REQUEST;
  if (write_attr(DC_FILE, DC_NUMBERS_ATTR, kh_key, 1) < 0) return CTAP2_ERR_UNHANDLED_REQUEST;
  if (write_file(DC_META_FILE, NULL, 0, 0, 1) < 0) return CTAP2_ERR_UNHANDLED_REQUEST;
  if (write_file(CTAP_CERT_FILE, NULL, 0, 0, 0) < 0) return CTAP2_ERR_UNHANDLED_REQUEST;
  if (write_attr(CTAP_CERT_FILE, SIGN_CTR_ATTR, kh_key, 4) < 0) return CTAP2_ERR_UNHANDLED_REQUEST;
  if (write_attr(CTAP_CERT_FILE, PIN_ATTR, NULL, 0) < 0) return CTAP2_ERR_UNHANDLED_REQUEST;
  random_buffer(kh_key, sizeof(kh_key));
  if (write_attr(CTAP_CERT_FILE, KH_KEY_ATTR, kh_key, sizeof(kh_key)) < 0) return CTAP2_ERR_UNHANDLED_REQUEST;
  random_buffer(kh_key, sizeof(kh_key));
  if (write_attr(CTAP_CERT_FILE, HE_KEY_ATTR, kh_key, sizeof(kh_key)) < 0) return CTAP2_ERR_UNHANDLED_REQUEST;
  memcpy(kh_key,
         (uint8_t[]) {0x80, 0x76, 0xbe, 0x8b, 0x52, 0x8d, 0x00, 0x75, 0xf7, 0xaa, 0xe9, 0x8d, 0x6f, 0xa5, 0x7a, 0x6d,
                      0x3c}, 17);
  if (write_file(LB_FILE, kh_key, 0, 17, 1) < 0) return CTAP2_ERR_UNHANDLED_REQUEST;
  memzero(kh_key, sizeof(kh_key));
  DBG_MSG("CTAP reset and initialized\n");
  return 0;
}

int ctap_install_private_key(const CAPDU *capdu, RAPDU *rapdu) {
  if (LC != PRI_KEY_SIZE) EXCEPT(SW_WRONG_LENGTH);
  return write_attr(CTAP_CERT_FILE, KEY_ATTR, DATA, LC);
}

int ctap_install_cert(const CAPDU *capdu, RAPDU *rapdu) {
  if (LC > MAX_CERT_SIZE) EXCEPT(SW_WRONG_LENGTH);
  return write_file(CTAP_CERT_FILE, DATA, 0, LC, 1);
}

static void build_cose_key(uint8_t *data, uint8_t ecdh) {
  // format public key as
  // A5
  // 01 02
  // 03 26 (ecdsa) or 03 38 18 (ecdh)
  // 20 01
  // 21 58 20 x
  // 22 58 20 y
  if (ecdh) {
    memmove(data + 46, data + 32, 32);
    memmove(data + 11, data, 32);
  } else {
    memmove(data + 45, data + 32, 32);
    memmove(data + 10, data, 32);
  }
  data[0] = 0xA5;
  data[1] = 0x01;
  data[2] = 0x02;
  data[3] = 0x03;
  if (ecdh) {
    data[4] = 0x38;
    data[5] = 0x18;
    data[6] = 0x20;
    data[7] = 0x01;
    data[8] = 0x21;
    data[9] = 0x58;
    data[10] = 0x20;
    data[43] = 0x22;
    data[44] = 0x58;
    data[45] = 0x20;
  } else {
    data[4] = 0x26;
    data[5] = 0x20;
    data[6] = 0x01;
    data[7] = 0x21;
    data[8] = 0x58;
    data[9] = 0x20;
    data[42] = 0x22;
    data[43] = 0x58;
    data[44] = 0x20;
  }
}

static void build_ed25519_cose_key(uint8_t *data) {
  // A4                                    # map(4)
  //  01                                   # unsigned(1)  kty =
  //  01                                   # unsigned(2)    OKP (1)
  //  03                                   # unsigned(3)  alg =
  //  27                                   # negative(7)    EdDSA (-8)
  //  20                                   # negative(0)  crv =
  //  06                                   # unsigned(6)    Ed25519 (6)
  //  21                                   # negative(1)  x =
  //  58 20                                # bytes(32)      [bstr]
  //     (32 bytes x)

  memmove(data + 10, data, 32);
  data[0] = 0xa4;
<<<<<<< HEAD
  data[1] = 0x01;
  data[2] = 0x01;
  data[3] = 0x03;
  data[4] = 0x27;
  data[5] = 0x20;
  data[6] = 0x06;
  data[7] = 0x21;
  data[8] = 0x58;
  data[9] = 0x20;
=======
  data[1] = 0x01; data[2] = 0x01;
  data[3] = 0x03; data[4] = 0x27;
  data[5] = 0x20; data[6] = 0x06;
  data[7] = 0x21; data[8] = 0x58; data[9] = 0x20;
}

static uint8_t get_shared_secret(uint8_t *pub_key) {
  int ret = ecdh(SECP256R1, key_agreement_key.pri, pub_key, pub_key);
  if (ret < 0) return 1;
  sha256_raw(pub_key, PRI_KEY_SIZE, pub_key);
  return 0;
>>>>>>> 3c4d48a9
}

uint8_t ctap_make_auth_data(uint8_t *rp_id_hash, uint8_t *buf, uint8_t flags, const uint8_t *extension,
                            uint8_t extension_size, size_t *len, int32_t alg_type, bool dc, uint8_t cred_protect) {
  // See https://www.w3.org/TR/webauthn/#sec-authenticator-data
  // auth data is a byte string
  // --------------------------------------------------------------------------------
  //  Name       |  Length  | Description
  // ------------|----------|---------------------------------------------------------
  //  rp_id_hash |  32      | SHA256 of rp_id, we generate it outside this function
  //  flags      |  1       | 0: UP, 2: UV, 6: AT, 7: ED
  //  sign_count |  4       | 32-bit endian number
  //  attCred    |  var     | Exist iff in authenticatorMakeCredential request
  //             |          | 16-byte aaguid
  //             |          | 2-byte key handle length
  //             |          | key handle
  //             |          | public key (in COSE_key format)
  //  extension  |  var     | Build outside
  // --------------------------------------------------------------------------------
  size_t outLen = 37; // without attCred
  CTAP_auth_data *ad = (CTAP_auth_data *) buf;
  if (*len < outLen) return CTAP2_ERR_LIMIT_EXCEEDED;

  memcpy(ad->rp_id_hash, rp_id_hash, sizeof(ad->rp_id_hash));
  ad->flags = flags;

  uint32_t ctr;
  if (increase_counter(&ctr) < 0) {
    DBG_MSG("Fail to increase the counter\n");
    return CTAP2_ERR_UNHANDLED_REQUEST;
  }
  ad->sign_count = htobe32(ctr);

  if (flags & FLAGS_AT) {
    if (*len < outLen + sizeof(ad->at) - 1) {
      DBG_MSG("Attestation is too long\n");
      return CTAP2_ERR_LIMIT_EXCEEDED;
    }

    memcpy(ad->at.aaguid, aaguid, sizeof(aaguid));
    ad->at.credential_id_length = htobe16(sizeof(credential_id));
    memcpy(ad->at.credential_id.rp_id_hash, rp_id_hash, sizeof(ad->at.credential_id.rp_id_hash));
    ad->at.credential_id.nonce[CREDENTIAL_NONCE_DC_POS] = dc ? 1 : 0;
    ad->at.credential_id.nonce[CREDENTIAL_NONCE_CP_POS] = cred_protect;
    if (generate_key_handle(&ad->at.credential_id, ad->at.public_key, alg_type) < 0) {
      DBG_MSG("Fail to generate a key handle\n");
      return CTAP2_ERR_UNHANDLED_REQUEST;
    }
    if (alg_type == COSE_ALG_ES256) {
      build_cose_key(ad->at.public_key, 0);
      outLen += sizeof(ad->at) - sizeof(ad->at.public_key) + COSE_KEY_ES256_SIZE;
    } else if (alg_type == COSE_ALG_EDDSA) {
      build_ed25519_cose_key(ad->at.public_key);
      outLen += sizeof(ad->at) - sizeof(ad->at.public_key) + COSE_KEY_EDDSA_SIZE;
    } else {
      DBG_MSG("Unknown algorithm type\n");
      return CTAP2_ERR_UNHANDLED_REQUEST;
    }
  }
  if (flags & FLAGS_ED) {
    if (*len < outLen + extension_size) {
      DBG_MSG("Extension is too long\n");
      return CTAP2_ERR_LIMIT_EXCEEDED;
    }
    memcpy(buf + outLen, extension, extension_size);
    outLen += extension_size;
  }
  *len = outLen;
  return 0;
}

static uint8_t ctap_make_credential(CborEncoder *encoder, uint8_t *params, size_t len) {
  // https://fidoalliance.org/specs/fido-v2.1-ps-20210615/fido-client-to-authenticator-protocol-v2.1-ps-20210615.html#sctn-makeCred-authnr-alg
  uint8_t data_buf[sizeof(CTAP_auth_data)];
  CborParser parser;
  CTAP_make_credential mc;

  int ret = parse_make_credential(&parser, &mc, params, len);
  CHECK_PARSER_RET(ret);

<<<<<<< HEAD
  // 1. If authenticator supports clientPin features and the platform sends a zero length pin_uv_auth_param
  if ((mc.parsed_params & PARAM_PIN_UV_AUTH_PARAM) && mc.pin_uv_auth_param_len == 0) {
    // a. Request evidence of user interaction in an authenticator-specific way (e.g., flash the LED light).
    // b. If the user declines permission, or the operation times out, then end the operation by returning
    //    CTAP2_ERR_OPERATION_DENIED.
    WAIT(CTAP2_ERR_OPERATION_DENIED);
    // c. If evidence of user interaction is provided in this step then return either CTAP2_ERR_PIN_NOT_SET
    //    if PIN is not set or CTAP2_ERR_PIN_INVALID if PIN has been set.
    if (has_pin())
      return CTAP2_ERR_PIN_INVALID;
    else
      return CTAP2_ERR_PIN_NOT_SET;
  }

  // 2. If the pin_uv_auth_param parameter is present
  //    > This has been processed when parsing.
  // 3. Validate pubKeyCredParams with the following steps
  //    > This has been processed when parsing.

  // 4. Create a new authenticatorMakeCredential response structure and initialize both its "uv" bit and "up" bit as false.
  bool uv = false; // up is always true, see 14.c

  // 5. If the options parameter is present, process all option keys and values present in the parameter.
  //    a. If the "uv" option is absent, let the "uv" option be treated as being present with the value false.
  if (mc.options.uv == OPTION_ABSENT) mc.options.uv = OPTION_FALSE;
  //    b. If the pin_uv_auth_param is present, let the "uv" option be treated as being present with the value false.
  if (mc.parsed_params & PARAM_PIN_UV_AUTH_PARAM) mc.options.uv = OPTION_FALSE;
  //    c. If the "uv" option is true then
  if (mc.options.uv == OPTION_TRUE) {
    //     1) If the authenticator does not support a built-in user verification method end the operation
    //        by returning CTAP2_ERR_INVALID_OPTION.
    DBG_MSG("Rule 5-c-1 not satisfied.\n");
    return CTAP2_ERR_INVALID_OPTION;
    //     2) [N/A] If the built-in user verification method has not yet been enabled, end the operation
    //        by returning CTAP2_ERR_INVALID_OPTION.
  }
  //    d. If the "rk" option is present then: DO NOTHING
  //    e. Else: (the "rk" option is absent): Let the "rk" option be treated as being present with the value false.
  if (mc.options.rk == OPTION_ABSENT) mc.options.rk = OPTION_FALSE;
  //    f. If the "up" option is present then:
  //       If the "up" option is false, end the operation by returning CTAP2_ERR_INVALID_OPTION.
  if (mc.options.up == OPTION_FALSE) {
    DBG_MSG("Rule 5-f not satisfied\n");
    return CTAP2_ERR_INVALID_OPTION;
  }
  //    g. If the "up" option is absent, let the "up" option be treated as being present with the value true
  mc.options.up = OPTION_TRUE;

  // 6. [N/A] If the alwaysUv option ID is present and true

  // 7. If the makeCredUvNotRqd option ID is present and set to true in the authenticatorGetInfo response
  //    If the following statements are all true:
  //    a) The authenticator is protected by some form of user verification.
  //    b) [ALWAYS TRUE] The "uv" option is set to false.
  //    c) The pin_uv_auth_param parameter is not present.
  //    d) The "rk" option is present and set to true.
  if (has_pin() /* a) */ && (mc.parsed_params & PARAM_PIN_UV_AUTH_PARAM) == 0 /* b) */ &&
      mc.options.rk == OPTION_TRUE) {
    // If ClientPin option ID is true and the noMcGaPermissionsWithClientPin option ID is absent or false,
    // end the operation by returning CTAP2_ERR_PUAT_REQUIRED.
    DBG_MSG("Rule 7 not satisfied\n");
    return CTAP2_ERR_PUAT_REQUIRED;
    // [N/A] Otherwise, end the operation by returning CTAP2_ERR_OPERATION_DENIED.
  }

  // 8. [N/A] Else (the makeCredUvNotRqd option ID is present with the value false or is absent)

  // 9. [N/A] If the enterpriseAttestation parameter is present

  // 10. If the following statements are all true
  //     a) "rk" and "uv" [ALWAYS TRUE] options are both set to false or omitted.
  //     b) [ALWAYS TRUE] the makeCredUvNotRqd option ID in authenticatorGetInfo's response is present with the value true.
  //     c) the pin_uv_auth_param parameter is not present.
  //     Then go to Step 12.
  if (mc.options.rk == OPTION_FALSE && (mc.parsed_params & PARAM_PIN_UV_AUTH_PARAM) == 0) {
    DBG_MSG("Rule 10 satisfied, go to Step 12\n");
    goto step12;
  }

  // 11. If the authenticator is protected by some form of user verification, then:
  //     11.2 [N/A] If the "uv" option is present and set to true
  //     11.1 If pin_uv_auth_param parameter is present (implying the "uv" option is false (see Step 5)):
  //     a) Call verify(pinUvAuthToken, client_data_hash, pin_uv_auth_param).
  //        If the verification returns error, then end the operation by returning CTAP2_ERR_PIN_AUTH_INVALID error.
  if (!cp_verify_pin_token(mc.client_data_hash, sizeof(mc.client_data_hash), mc.pin_uv_auth_param,
                           mc.pin_uv_auth_protocol)) {
    DBG_MSG("Fail to verify pin token\n");
    return CTAP2_ERR_PIN_AUTH_INVALID;
  }
  //     b) Verify that the pinUvAuthToken has the mc permission, if not, then end the operation by returning CTAP2_ERR_PIN_AUTH_INVALID.
  if (!cp_has_permission(CP_PERMISSION_MC)) {
    DBG_MSG("Fail to verify pin permission\n");
    return CTAP2_ERR_PIN_AUTH_INVALID;
  }
  //     c) If the pinUvAuthToken has a permissions RP ID associated:
  //        If the permissions RP ID does not match the rp.id in this request, then end the operation by returning CTAP2_ERR_PIN_AUTH_INVALID.
  if (!cp_verify_rp_id(mc.rp_id_hash)) {
    DBG_MSG("Fail to verify pin rp id\n");
    return CTAP2_ERR_PIN_AUTH_INVALID;
  }
  //     d) Let userVerifiedFlagValue be the result of calling getUserVerifiedFlagValue().
  //     e) If userVerifiedFlagValue is false then end the operation by returning CTAP2_ERR_PIN_AUTH_INVALID.
  if (!cp_get_user_verified_flag_value()) {
    DBG_MSG("userVerifiedFlagValue is false\n");
    return CTAP2_ERR_PIN_AUTH_INVALID;
  }
  //     f) If userVerifiedFlagValue is true then set the "uv" bit to true in the response.
  uv = true;
  //     g) If the pinUvAuthToken does not have a permissions RP ID associated:
  //        Associate the request’s rp.id parameter value with the pinUvAuthToken as its permissions RP ID.
  cp_associate_rp_id(mc.rp_id_hash);
  DBG_MSG("PIN verified\n");

  step12:
  // 12. If the exclude_list parameter is present and contains a credential ID created by this authenticator,
  //     that is bound to the specified rp.id:
  if (mc.exclude_list_size > 0) {
    for (size_t i = 0; i < mc.exclude_list_size; ++i) {
      uint8_t pri_key[PRI_KEY_SIZE];
      parse_credential_descriptor(&mc.exclude_list, data_buf); // save credential id in data_buf
      credential_id *kh = (credential_id *) data_buf;
      // compare rp_id first
      if (memcmp(kh->rp_id_hash, mc.rp_id_hash, sizeof(kh->rp_id_hash)) != 0) continue;
      // then verify key handle and get private key in rp_id_hash
      ret = verify_key_handle(kh, pri_key);
      memzero(pri_key, sizeof(pri_key));
=======
  uint8_t data_buf[sizeof(CTAP_authData)];
  if (mc.excludeListSize > 0) {
    for (size_t i = 0; i < mc.excludeListSize; ++i) {
      ecc_key_t key;
      parse_credential_descriptor(&mc.excludeList, data_buf); // save credential id in data_buf
      CredentialId *kh = (CredentialId *)data_buf;
      // compare rpId first
      if (memcmp(kh->rpIdHash, mc.rpIdHash, sizeof(kh->rpIdHash)) != 0) continue;
      // then verify key handle and get private key in rpIdHash
      ret = verify_key_handle(kh, &key);
      memzero(&key, sizeof(key));
>>>>>>> 3c4d48a9
      if (ret < 0) return CTAP2_ERR_UNHANDLED_REQUEST;
      if (ret == 0) {
        DBG_MSG("Exclude ID found\n");
        // a) If the credential’s credProtect value is not userVerificationRequired, then:
        // b) Else (implying the credential’s credProtect value is userVerificationRequired)
        //    NOTE THAT b-i is always true
        //    i. Let userPresentFlagValue be false.
        bool userPresentFlagValue = false;
        //    ii. If the pinUvAuthParam parameter is present then let userPresentFlagValue be the result of calling
        //        getUserPresentFlagValue().
        if (mc.parsed_params & PARAM_PIN_UV_AUTH_PARAM) userPresentFlagValue = cp_get_user_present_flag_value();
        //    iii. [N/A] Else, if evidence of user interaction was provided as part of Step 11 let userPresentFlagValue be true.
        //    iv. If userPresentFlagValue is false, then:
        //        (1) Wait for user presence.
        //        (2) Regardless of whether user presence is obtained or the authenticator times out,
        //            terminate this procedure and return CTAP2_ERR_CREDENTIAL_EXCLUDED.
        //    v. Else, (implying userPresentFlagValue is true) terminate this procedure and return CTAP2_ERR_CREDENTIAL_EXCLUDED.
        if (!userPresentFlagValue) WAIT(CTAP2_ERR_CREDENTIAL_EXCLUDED);
        return CTAP2_ERR_CREDENTIAL_EXCLUDED;
      }
      ret = cbor_value_advance(&mc.exclude_list);
      CHECK_CBOR_RET(ret);
    }
  }

  // 13. [N/A] If evidence of user interaction was provided as part of Step 11

  // 14. [ALWAYS TRUE] If the "up" option is set to true
  //     a) If the pin_uv_auth_param parameter is present then:
  if (mc.parsed_params & PARAM_PIN_UV_AUTH_PARAM) {
    if (!cp_get_user_present_flag_value()) {
      WAIT(CTAP2_ERR_OPERATION_DENIED);
    }
  } else {
    //   b) Else (implying the pin_uv_auth_param parameter is not present)
    WAIT(CTAP2_ERR_OPERATION_DENIED);
  }
  //     c) [N/A] Set the "up" bit to true in the response
  //     d) Call clearUserPresentFlag(), clearUserVerifiedFlag(), and clearPinUvAuthTokenPermissionsExceptLbw().
  cp_clear_user_present_flag();
  cp_clear_user_verified_flag();
  cp_clear_pin_uv_auth_token_permissions_except_lbw();

  // 15. If the extensions parameter is present:
  uint8_t extension_buffer[MAX_EXTENSION_SIZE_IN_AUTH];
  CborEncoder extension_encoder, map;
  cbor_encoder_init(&extension_encoder, extension_buffer, sizeof(extension_buffer), 0);
  ret = cbor_encoder_create_map(&extension_encoder, &map,
                                (mc.ext_hmac_secret ? 1 : 0) +
                                // largeBlobKey has no outputs here
                                (mc.ext_cred_protect > 0 ? 1 : 0) +
                                (mc.ext_cred_blob_len > 0 ? 1 : 0));
  CHECK_CBOR_RET(ret);
  if (mc.ext_hmac_secret) {
    ret = cbor_encode_text_stringz(&map, "hmac-secret");
    CHECK_CBOR_RET(ret);
    ret = cbor_encode_boolean(&map, true);
    CHECK_CBOR_RET(ret);
  }
  if (mc.ext_large_blob_key) {
    if (mc.options.rk != OPTION_TRUE) {
      DBG_MSG("largeBlobKey requires rk\n");
      return CTAP2_ERR_INVALID_OPTION;
    }
    // Generate key in Step 17
  }
  if (mc.ext_cred_protect > 0) {
    ret = cbor_encode_text_stringz(&map, "credProtect");
    CHECK_CBOR_RET(ret);
    ret = cbor_encode_int(&map, mc.ext_cred_protect);
    CHECK_CBOR_RET(ret);
  }
  if (mc.ext_cred_blob_len > 0) {
    ((CTAP_auth_data *) data_buf)->at.credential_id.cred_blob_len = mc.ext_cred_blob_len;
    memcpy(((CTAP_auth_data *) data_buf)->at.credential_id.cred_blob, mc.ext_cred_blob,
           mc.ext_cred_blob_len);
    ret = cbor_encode_text_stringz(&map, "credBlob");
    CHECK_CBOR_RET(ret);
    ret = cbor_encode_boolean(&map, true);
    CHECK_CBOR_RET(ret);
  }
  ret = cbor_encoder_close_container(&extension_encoder, &map);
  CHECK_CBOR_RET(ret);
  size_t extension_size = cbor_encoder_get_buffer_size(&extension_encoder, extension_buffer);

  // Now prepare the response
  ret = cbor_encoder_create_map(encoder, &map, 3 /*fmt, authData, attStmt*/ + (mc.ext_large_blob_key ? 1 : 0));
  CHECK_CBOR_RET(ret);

  // [member name] fmt
  ret = cbor_encode_int(&map, MC_RESP_FMT);
  CHECK_CBOR_RET(ret);
  ret = cbor_encode_text_stringz(&map, "packed");
  CHECK_CBOR_RET(ret);

  // 16. Generate a new credential key pair for the algorithm chosen in step 3.
  // [member name] authData
  len = sizeof(data_buf);
  uint8_t flags = FLAGS_AT | (extension_size > 0 ? FLAGS_ED : 0) | (uv ? FLAGS_UV : 0) | FLAGS_UP;
  ret = ctap_make_auth_data(mc.rp_id_hash, data_buf, flags, extension_buffer, extension_size, &len,
                            mc.alg_type, mc.options.rk == OPTION_TRUE, mc.ext_cred_protect);
  if (ret != 0) return ret;
  ret = cbor_encode_int(&map, MC_RESP_AUTH_DATA);
  CHECK_CBOR_RET(ret);
  ret = cbor_encode_byte_string(&map, data_buf, len);
  CHECK_CBOR_RET(ret);

  // 17. If the "rk" option is set to true:
  //     a) The authenticator MUST create a discoverable credential.
  //     b) If a credential for the same rp.id and account ID already exists on the authenticator:
  //        Overwrite that credential.
  //     c) Store the user parameter along with the newly-created key pair.
  //     d) If authenticator does not have enough internal storage to persist the new credential, return CTAP2_ERR_KEY_STORE_FULL.
  CTAP_discoverable_credential dc;
  if (mc.options.rk == OPTION_TRUE) {
    DBG_MSG("Processing discoverable credential\n");
    int size = get_file_size(DC_FILE);
    if (size < 0) return CTAP2_ERR_UNHANDLED_REQUEST;
    int n_dc = size / (int) sizeof(CTAP_discoverable_credential), pos, first_deleted = MAX_DC_NUM;
    for (pos = 0; pos != n_dc; ++pos) {
      if (read_file(DC_FILE, &dc, pos * (int) sizeof(CTAP_discoverable_credential),
                    sizeof(CTAP_discoverable_credential)) < 0) {
        ERR_MSG("Unable to read DC_FILE\n");
        return CTAP2_ERR_UNHANDLED_REQUEST;
      }
      if (dc.deleted) {
        if (first_deleted == MAX_DC_NUM) first_deleted = pos;
        continue;
      }
      // b
      if (memcmp(mc.rp_id_hash, dc.credential_id.rp_id_hash, SHA256_DIGEST_LENGTH) == 0 &&
          mc.user.id_size == dc.user.id_size && memcmp(mc.user.id, dc.user.id, mc.user.id_size) == 0)
        break;
    }
    // d
    if (pos == n_dc && first_deleted != MAX_DC_NUM) {
      DBG_MSG("Use slot %d\n", first_deleted);
      pos = first_deleted;
    }
    DBG_MSG("Finally use slot %d\n", pos);
    if (pos >= MAX_DC_NUM) {
      DBG_MSG("Storage full\n");
      return CTAP2_ERR_KEY_STORE_FULL;
    }
    memcpy(&dc.credential_id, data_buf + 55, sizeof(dc.credential_id));
    memcpy(&dc.user, &mc.user, sizeof(user_entity)); // c
    dc.has_large_blob_key = mc.ext_large_blob_key;
    if (dc.has_large_blob_key) random_buffer(dc.large_blob_key, LARGE_BLOB_KEY_SIZE);
    dc.deleted = false;
    if (write_file(DC_FILE, &dc, pos * (int) sizeof(CTAP_discoverable_credential),
                   sizeof(CTAP_discoverable_credential), 0) < 0)
      return CTAP2_ERR_UNHANDLED_REQUEST;
    uint8_t numbers;
    if (read_attr(DC_FILE, DC_NUMBERS_ATTR, &numbers, sizeof(numbers)) < 0) return CTAP2_ERR_UNHANDLED_REQUEST;
    ++numbers;
    if (write_attr(DC_FILE, DC_NUMBERS_ATTR, &numbers, sizeof(numbers)) < 0) return CTAP2_ERR_UNHANDLED_REQUEST;

    // Process metadata
    size = get_file_size(DC_META_FILE);
    if (size < 0) return CTAP2_ERR_UNHANDLED_REQUEST;
    int n_rp = size / (int) sizeof(CTAP_rp_meta), meta_pos;
    CTAP_rp_meta meta;
    first_deleted = MAX_DC_NUM;
    for (meta_pos = 0; meta_pos != n_rp; ++meta_pos) {
      size = read_file(DC_META_FILE, &meta, meta_pos * (int) sizeof(CTAP_rp_meta), sizeof(CTAP_rp_meta));
      if (size < 0) return CTAP2_ERR_UNHANDLED_REQUEST;
      if (meta.slots == 0) { // deleted
        if (first_deleted == MAX_DC_NUM) first_deleted = meta_pos;
        continue;
      }
      if (memcmp(mc.rp_id_hash, meta.rp_id_hash, SHA256_DIGEST_LENGTH) == 0) break;
    }
    if (meta_pos == n_rp) {
      meta.slots = 0; // a new entry's slot should be empty
      if (first_deleted != MAX_DC_NUM) {
        DBG_MSG("Use deleted slot %d for meta\n", first_deleted);
        meta_pos = first_deleted;
      }
    }
    DBG_MSG("Finally use slot %d for meta\n", meta_pos);
    memcpy(meta.rp_id_hash, mc.rp_id_hash, SHA256_DIGEST_LENGTH);
    memcpy(meta.rp_id, mc.rp_id, MAX_STORED_RPID_LENGTH);
    meta.rp_id_len = mc.rp_id_len;
    meta.slots |= 1ull << pos;
    DBG_MSG("New meta.slots =  %llu\n", meta.slots);
    if (write_file(DC_META_FILE, &meta, meta_pos * (int) sizeof(CTAP_rp_meta),
                   sizeof(CTAP_rp_meta), 0) < 0)
      return CTAP2_ERR_UNHANDLED_REQUEST;
  }

  // 18. Otherwise, if the "rk" option is false: the authenticator MUST create a non-discoverable credential.
  // 19. Generate an attestation statement for the newly-created credential using client_data_hash

  // [member name] attStmt
  // https://www.w3.org/TR/webauthn/#packed-attestation
  // {
  //   alg: COSE_ALG_ES256,
  //   sig: bytes (ASN.1),
  //   x5c: [ attestnCert: bytes, * (caCert: bytes) ]
  // }
  ret = cbor_encode_int(&map, MC_RESP_ATT_STMT);
  CHECK_CBOR_RET(ret);
  CborEncoder att_map;
  ret = cbor_encoder_create_map(&map, &att_map, 3);
  CHECK_CBOR_RET(ret);
  {
    // alg (ECC secp256r1)
    ret = cbor_encode_text_stringz(&att_map, "alg");
    CHECK_CBOR_RET(ret);
    ret = cbor_encode_int(&att_map, COSE_ALG_ES256);
    CHECK_CBOR_RET(ret);

    // sig (asn.1)
    ret = cbor_encode_text_stringz(&att_map, "sig");
    CHECK_CBOR_RET(ret);
    sha256_init();
    sha256_update(data_buf, len);
    sha256_update(mc.client_data_hash, sizeof(mc.client_data_hash));
    sha256_final(data_buf);
    len = sign_with_device_key(data_buf, PRIVATE_KEY_LENGTH[SECP256R1], data_buf);
    ret = cbor_encode_byte_string(&att_map, data_buf, len);
    CHECK_CBOR_RET(ret);

    // cert (is an array)
    ret = cbor_encode_text_stringz(&att_map, "x5c");
    CHECK_CBOR_RET(ret);
    CborEncoder x5carr;
    ret = cbor_encoder_create_array(&att_map, &x5carr, 1);
    CHECK_CBOR_RET(ret);
    {
      // to save RAM, generate an empty cert first, then fill it manually
      ret = cbor_encode_byte_string(&x5carr, NULL, 0);
      CHECK_CBOR_RET(ret);
      uint8_t *ptr = x5carr.data.ptr - 1;
      ret = get_cert(ptr + 3);
      if (ret < 0) return CTAP2_ERR_UNHANDLED_REQUEST;
      *ptr++ = 0x59;
      *ptr++ = HI(ret);
      *ptr++ = LO(ret);
      x5carr.data.ptr = ptr + ret;
    }
    ret = cbor_encoder_close_container(&att_map, &x5carr);
    CHECK_CBOR_RET(ret);
    // att done
  }
  ret = cbor_encoder_close_container(&map, &att_map);
  CHECK_CBOR_RET(ret);

  if (mc.ext_large_blob_key) {
    ret = cbor_encode_int(&map, MC_RESP_LARGE_BLOB_KEY);
    CHECK_CBOR_RET(ret);
    ret = cbor_encode_byte_string(&map, dc.large_blob_key, LARGE_BLOB_KEY_SIZE);
    CHECK_CBOR_RET(ret);
  }

  ret = cbor_encoder_close_container(encoder, &map);
  CHECK_CBOR_RET(ret);

  return 0;
}

static uint8_t ctap_get_assertion(CborEncoder *encoder, uint8_t *params, size_t len, bool in_get_next_assertion) {
  // https://fidoalliance.org/specs/fido-v2.1-ps-20210615/fido-client-to-authenticator-protocol-v2.1-ps-20210615.html#sctn-getAssert-authnr-alg
  static CTAP_get_assertion ga;
  static uint8_t credential_list[MAX_DC_NUM], number_of_credentials, credential_counter;
  static uint32_t timer;

  CTAP_discoverable_credential dc; // We use dc to store the selected credential
  uint8_t data_buf[sizeof(CTAP_auth_data) + CLIENT_DATA_HASH_SIZE], pri_key[PRI_KEY_SIZE];
  CborParser parser;
  int ret;

  if (!in_get_next_assertion) {
    credential_counter = 0;
  } else {
    // GET_NEXT_ASSERTION
    // 1. If authenticator does not remember any authenticatorGetAssertion parameters, return CTAP2_ERR_NOT_ALLOWED.
    if (last_cmd != CTAP_GET_ASSERTION && last_cmd != CTAP_GET_NEXT_ASSERTION) return CTAP2_ERR_NOT_ALLOWED;
    // 2. If the credentialCounter is equal to or greater than numberOfCredentials, return CTAP2_ERR_NOT_ALLOWED.
    if (credential_counter >= number_of_credentials) return CTAP2_ERR_NOT_ALLOWED;
    // 3. If timer since the last call to authenticatorGetAssertion/authenticatorGetNextAssertion is greater than
    //    30 seconds, discard the current authenticatorGetAssertion state and return CTAP2_ERR_NOT_ALLOWED.
    //    This step is OPTIONAL if transport is done over NFC.
    if (device_get_tick() - timer > 30000) return CTAP2_ERR_NOT_ALLOWED;
    // 4. Select the credential indexed by credentialCounter. (I.e. credentials[n] assuming a zero-based array.)
    // 5. Update the response to include the selected credential’s publicKeyCredentialUserEntity information.
    //    User identifiable information (name, DisplayName, icon) inside the publicKeyCredentialUserEntity MUST NOT be
    //    returned if user verification was not done by the authenticator in the original authenticatorGetAssertion call.
    // 6. Sign the client_data_hash along with authData with the selected credential.
    goto step7;
    // 7. Reset the timer. This step is OPTIONAL if transport is done over NFC.
    // 8. Increment credentialCounter.
    // > Process at the end of this function.
  }
  ret = parse_get_assertion(&parser, &ga, params, len);
  CHECK_PARSER_RET(ret);

  // 1. If authenticator supports clientPin features and the platform sends a zero length pin_uv_auth_param
  if ((ga.parsed_params & PARAM_PIN_UV_AUTH_PARAM) && ga.pin_uv_auth_param_len == 0) {
    // a. Request evidence of user interaction in an authenticator-specific way (e.g., flash the LED light).
    // b. If the user declines permission, or the operation times out, then end the operation by returning
    //    CTAP2_ERR_OPERATION_DENIED.
    WAIT(CTAP2_ERR_OPERATION_DENIED);
    // c. If evidence of user interaction is provided in this step then return either CTAP2_ERR_PIN_NOT_SET
    //    if PIN is not set or CTAP2_ERR_PIN_INVALID if PIN has been set.
    if (has_pin())
      return CTAP2_ERR_PIN_INVALID;
    else
      return CTAP2_ERR_PIN_NOT_SET;
  }

  // 2. If the pin_uv_auth_param parameter is present
  //    > This has been processed when parsing.

  // 3. Create a new authenticatorGetAssertion response structure and initialize both its "uv" bit and "up" bit as false.
  bool uv = false; // up is always true, see 9.c

  // 4. If the options parameter is present, process all option keys and values present in the parameter.
  //    a. If the "uv" option is absent, let the "uv" option be treated as being present with the value false.
  if (ga.options.uv == OPTION_ABSENT) ga.options.uv = OPTION_FALSE;
  //    b. If the pin_uv_auth_param is present, let the "uv" option be treated as being present with the value false.
  if (ga.parsed_params & PARAM_PIN_UV_AUTH_PARAM) ga.options.uv = OPTION_FALSE;
  //    c. If the "uv" option is true then
  if (ga.options.uv == OPTION_TRUE) {
    //     1) If the authenticator does not support a built-in user verification method end the operation
    //        by returning CTAP2_ERR_INVALID_OPTION.
    DBG_MSG("Rule 4-c-1 not satisfied.\n");
    return CTAP2_ERR_INVALID_OPTION;
    //     2) [N/A] If the built-in user verification method has not yet been enabled, end the operation
    //        by returning CTAP2_ERR_INVALID_OPTION.
  }
  //    d. If the "dc" option is present then: Return CTAP2_ERR_UNSUPPORTED_OPTION.
  if (ga.options.rk != OPTION_ABSENT) {
    DBG_MSG("Rule 4-d not satisfied.\n");
    return CTAP2_ERR_UNSUPPORTED_OPTION;
  }
  //    e. If the "up" option is not present then: Let the "up" option be treated as being present with the value true.
  if (ga.options.up == OPTION_ABSENT) ga.options.up = OPTION_TRUE;

  // 5. [N/A] If the alwaysUv option ID is present and true and the "up" option is present and true

  // 6. If authenticator is protected by some form of user verification, then:
  //    6.2 [N/A] If the "uv" option is present and set to true
  //    6.1 If pin_uv_auth_param parameter is present
  if (ga.parsed_params & PARAM_PIN_UV_AUTH_PARAM) {
    //  a) Call verify(pinUvAuthToken, client_data_hash, pin_uv_auth_param).
    //     If the verification returns error, return CTAP2_ERR_PIN_AUTH_INVALID error.
    //     If the verification returns success, set the "uv" bit to true in the response.
    if (!cp_verify_pin_token(ga.client_data_hash, sizeof(ga.client_data_hash), ga.pin_uv_auth_param,
                             ga.pin_uv_auth_protocol)) {
      DBG_MSG("Fail to verify pin token\n");
      return CTAP2_ERR_PIN_AUTH_INVALID;
    }
    uv = true;
    //  b) Let userVerifiedFlagValue be the result of calling getUserVerifiedFlagValue().
    //  c) If userVerifiedFlagValue is false then end the operation by returning CTAP2_ERR_PIN_AUTH_INVALID.
    if (!cp_get_user_verified_flag_value()) {
      DBG_MSG("userVerifiedFlagValue is false\n");
      return CTAP2_ERR_PIN_AUTH_INVALID;
    }
    //  d) Verify that the pinUvAuthToken has the ga permission, if not, return CTAP2_ERR_PIN_AUTH_INVALID.
    if (!cp_has_permission(CP_PERMISSION_GA)) {
      DBG_MSG("Fail to verify pin permission\n");
      return CTAP2_ERR_PIN_AUTH_INVALID;
    }
    //  e) If the pinUvAuthToken has a permissions RP ID associated:
    //     If the permissions RP ID does not match the rp_id in this request, return CTAP2_ERR_PIN_AUTH_INVALID.
    if (!cp_verify_rp_id(ga.rp_id_hash)) {
      DBG_MSG("Fail to verify pin rp id\n");
      return CTAP2_ERR_PIN_AUTH_INVALID;
    }
    //  f) If the pinUvAuthToken does not have a permissions RP ID associated:
    //     Associate the request’s rp_id parameter value with the pinUvAuthToken as its permissions RP ID.
    cp_associate_rp_id(ga.rp_id_hash);
  }

<<<<<<< HEAD
  step7:
  // 7. Locate all credentials that are eligible for retrieval under the specified criteria
  //    a) If the allow_list parameter is present and is non-empty, locate all denoted credentials created by this
  //       authenticator and bound to the specified rp_id.
  //    b) If an allow_list is not present, locate all discoverable credentials that are created by this authenticator
  //       and bound to the specified rp_id.
  //    c) Create an applicable credentials list populated with the located credentials.
  //    d) Iterate through the applicable credentials list, and if credential protection for a credential is marked
  //       as userVerificationRequired, and the "uv" bit is false in the response, remove that credential from the
  //       applicable credentials list.
  //    e) Iterate through the applicable credentials list, and if credential protection for a credential is marked
  //       as userVerificationOptionalWithCredentialIDList and there is no allow_list passed by the client and the "uv"
  //       bit is false in the response, remove that credential from the applicable credentials list.
  //    f) If the applicable credentials list is empty, return CTAP2_ERR_NO_CREDENTIALS.
  //    g) Let numberOfCredentials be the number of applicable credentials found.
  // NOTE: only one credential is used as stated in Step 11 & 12; therefore, we select that credential according to
  //       Step 11 & 12:
  // 11. If the allow_list parameter is present:
  //     Select any credential from the applicable credentials list.
  //     Delete the numberOfCredentials member.
  // 12. If allow_list is not present:
  //     a) If numberOfCredentials is one: Select that credential.
  //     b) If numberOfCredentials is more than one:
  //        1) Order the credentials in the applicable credentials list by the time when they were created in
  //           reverse order. (I.e. the first credential is the most recently created.)
  //        2）If the authenticator does not have a display:
  //           i. Remember the authenticatorGetAssertion parameters.
  //           ii. Create a credential counter (credentialCounter) and set it to 1. This counter signifies the next
  //               credential to be returned by the authenticator, assuming zero-based indexing.
  //           iii. Start a timer. This is used during authenticatorGetNextAssertion command. This step is OPTIONAL
  //                if transport is done over NFC.
  //           iv. Select the first credential.
  //        3) [N/A] If authenticator has a display and at least one of the "uv" and "up" options is true.
  //    c) Update the response to include the selected credential’s publicKeyCredentialUserEntity information.
  //       User identifiable information (name, DisplayName, icon) inside the publicKeyCredentialUserEntity
  //       MUST NOT be returned if user verification is not done by the authenticator.
  if (ga.allow_list_size > 0) { // Step 11
    size_t i;
    for (i = 0; i < ga.allow_list_size; ++i) {
      parse_credential_descriptor(&ga.allow_list, (uint8_t *) &dc.credential_id);
      // compare the rp_id first
      if (memcmp(dc.credential_id.rp_id_hash, ga.rp_id_hash, sizeof(dc.credential_id.rp_id_hash)) != 0) goto next;
      // then verify the key handle and get private key
      int err = verify_key_handle(&dc.credential_id, pri_key);
=======
  uint8_t data_buf[sizeof(CTAP_authData) + CLIENT_DATA_HASH_SIZE];
  ecc_key_t key;  // TODO: cleanup
  CTAP_residentKey rk;
  if (ga.allowListSize > 0) {
    size_t i;
    for (i = 0; i < ga.allowListSize; ++i) {
      parse_credential_descriptor(&ga.allowList, (uint8_t *)&rk.credential_id);
      // compare rpId first
      if (memcmp(rk.credential_id.rpIdHash, ga.rpIdHash, sizeof(rk.credential_id.rpIdHash)) != 0) goto next;
      // then verify key handle and get private key
      int err = verify_key_handle(&rk.credential_id, &key);
>>>>>>> 3c4d48a9
      if (err < 0) return CTAP2_ERR_UNHANDLED_REQUEST;
      if (err == 0) {
        if (dc.credential_id.nonce[CREDENTIAL_NONCE_DC_POS]) { // Verify if it's a valid dc.
          int size = get_file_size(DC_FILE);
          if (size < 0) return CTAP2_ERR_UNHANDLED_REQUEST;
          int n_dc = (int) (size / sizeof(CTAP_discoverable_credential));
          bool found = false;
          for (int j = 0; j < n_dc; ++j) {
            if (read_file(DC_FILE, &dc, j * (int) sizeof(CTAP_discoverable_credential),
                          sizeof(CTAP_discoverable_credential)) < 0)
              return CTAP2_ERR_UNHANDLED_REQUEST;
            if (dc.deleted) {
              DBG_MSG("Skipped DC at %d\n", j);
              continue;
            }
            if (memcmp(ga.rp_id_hash, dc.credential_id.rp_id_hash, SHA256_DIGEST_LENGTH) == 0) {
              found = true;
              break;
            }
          }
          if (!found) return CTAP2_ERR_NO_CREDENTIALS;
        }
        break; // Step 11: Select any credential from the applicable credentials list.
      }
      next:
      ret = cbor_value_advance(&ga.allow_list);
      CHECK_CBOR_RET(ret);
    }
    // 7-f
    if (i == ga.allow_list_size) {
      DBG_MSG("no valid credential found in the allow list\n");
      return CTAP2_ERR_NO_CREDENTIALS;
    }
  } else { // Step 12
    int size;
    if (credential_counter == 0) {
      size = get_file_size(DC_FILE);
      if (size < 0) return CTAP2_ERR_UNHANDLED_REQUEST;
      int n_dc = (int) (size / sizeof(CTAP_discoverable_credential));
      number_of_credentials = 0;
      for (int i = n_dc - 1; i >= 0; --i) {  // 12-b-1
        if (read_file(DC_FILE, &dc, i * (int) sizeof(CTAP_discoverable_credential),
                      sizeof(CTAP_discoverable_credential)) < 0)
          return CTAP2_ERR_UNHANDLED_REQUEST;
        if (dc.deleted) {
          DBG_MSG("Skipped DC at %d\n", i);
          continue;
        }
        if (memcmp(ga.rp_id_hash, dc.credential_id.rp_id_hash, SHA256_DIGEST_LENGTH) == 0)
          credential_list[number_of_credentials++] = i;
      }
      // 7-f
      if (number_of_credentials == 0) return CTAP2_ERR_NO_CREDENTIALS;
    }
    // fetch dc and get private key
    if (read_file(DC_FILE, &dc, credential_list[credential_counter] * (int) sizeof(CTAP_discoverable_credential),
                  sizeof(CTAP_discoverable_credential)) < 0)
      return CTAP2_ERR_UNHANDLED_REQUEST;
    if (verify_key_handle(&dc.credential_id, pri_key) != 0) return CTAP2_ERR_UNHANDLED_REQUEST;
  }

  // 8. [N/A] If evidence of user interaction was provided as part of Step 6.2
  // 9. If the "up" option is set to true or not present:
  //    a) If the pin_uv_auth_param parameter is present then:
  if (ga.parsed_params & PARAM_PIN_UV_AUTH_PARAM) {
    if (!cp_get_user_present_flag_value()) {
      WAIT(CTAP2_ERR_OPERATION_DENIED);
    }
  } else {
    //    b) Else (implying the pin_uv_auth_param parameter is not present):
    WAIT(CTAP2_ERR_OPERATION_DENIED);
  }
  //    c) Set the "up" bit to true in the response.
  //    d) Call clearUserPresentFlag(), clearUserVerifiedFlag(), and clearPinUvAuthTokenPermissionsExceptLbw().
  cp_clear_user_present_flag();
  cp_clear_user_verified_flag();
  cp_clear_pin_uv_auth_token_permissions_except_lbw();

  // 10. If the extensions parameter is present:
  //     a) Process any extensions that this authenticator supports, ignoring any that it does not support.
  //     b) Authenticator extension outputs generated by the authenticator extension processing are returned to the
  //        authenticator data. The set of keys in the authenticator extension outputs map MUST be equal to, or a subset
  //        of, the keys of the authenticator extension inputs map.

  uint8_t extension_buffer[134], extension_size = 0;
  CborEncoder extension_encoder, map, sub_map;
  // build extensions
  cbor_encoder_init(&extension_encoder, extension_buffer, sizeof(extension_buffer), 0);
  ret = cbor_encoder_create_map(&extension_encoder, &map,
                                (ga.ext_cred_blob ? 1 : 0) +
                                // largeBlobKey has no outputs here
                                ((ga.parsed_params & PARAM_HMAC_SECRET) ? 1 : 0));
  CHECK_CBOR_RET(ret);

  // Process credBlob extension
  if (ga.ext_cred_blob) {
    ret = cbor_encode_text_stringz(&map, "credBlob");
    CHECK_CBOR_RET(ret);
    ret = cbor_encode_byte_string(&map, dc.credential_id.cred_blob, dc.credential_id.cred_blob_len);
    CHECK_CBOR_RET(ret);
  }

  // Process credProtect extension
  if (dc.credential_id.nonce[CREDENTIAL_NONCE_CP_POS] == CRED_PROTECT_VERIFICATION_OPTIONAL_WITH_CREDENTIAL_ID_LIST) {
    if (uv == false && ga.allow_list_size == 0) {
      DBG_MSG("credentialProtectionPolicy (0x02) failed\n");
      return CTAP2_ERR_NO_CREDENTIALS;
    }
  } else if (dc.credential_id.nonce[CREDENTIAL_NONCE_CP_POS] == CRED_PROTECT_VERIFICATION_REQUIRED) {
    if (uv == false) {
      DBG_MSG("credentialProtectionPolicy (0x03) failed\n");
      return CTAP2_ERR_NO_CREDENTIALS;
    }
<<<<<<< HEAD
=======
    // fetch rk and get private key
    size =
        read_file(RK_FILE, &rk, credential_list[credential_idx] * sizeof(CTAP_residentKey), sizeof(CTAP_residentKey));
    if (size < 0) return CTAP2_ERR_UNHANDLED_REQUEST;
    int err = verify_key_handle(&rk.credential_id, &key);
    if (err != 0) return CTAP2_ERR_UNHANDLED_REQUEST;
>>>>>>> 3c4d48a9
  }

  // Process hmac-secret extension
  if (ga.parsed_params & PARAM_HMAC_SECRET) {
    uint8_t iv[16] = {0};
    block_cipher_config cfg = {.block_size = 16, .mode = CBC, .iv = iv, .encrypt = aes256_enc, .decrypt = aes256_dec};
    if (credential_counter == 0) {
      ret = cp_decapsulate(ga.ext_hmac_secret_key_agreement, ga.ext_hmac_secret_pin_protocol);
      CHECK_PARSER_RET(ret);
      uint8_t hmac_buf[SHA256_DIGEST_LENGTH];
      hmac_sha256(ga.ext_hmac_secret_key_agreement, SHARED_SECRET_SIZE, ga.ext_hmac_secret_salt_enc,
                  ga.ext_hmac_secret_salt_len,
                  hmac_buf);
      if (memcmp(hmac_buf, ga.ext_hmac_secret_salt_auth, HMAC_SECRET_SALT_AUTH_SIZE) != 0)
        return CTAP2_ERR_EXTENSION_FIRST;
      cfg.key = ga.ext_hmac_secret_key_agreement;
      cfg.in_size = ga.ext_hmac_secret_salt_len;
      cfg.in = ga.ext_hmac_secret_salt_enc;
      cfg.out = ga.ext_hmac_secret_salt_enc;
      block_cipher_dec(&cfg);
    }
    ret = make_hmac_secret_output(dc.credential_id.nonce, ga.ext_hmac_secret_salt_enc, ga.ext_hmac_secret_salt_len,
                                  ga.ext_hmac_secret_salt_enc, uv);
    CHECK_PARSER_RET(ret);
    DBG_MSG("hmac-secret (plain): ");
    PRINT_HEX(ga.ext_hmac_secret_salt_enc, ga.ext_hmac_secret_salt_len);
    cfg.key = ga.ext_hmac_secret_key_agreement;
    cfg.in_size = ga.ext_hmac_secret_salt_len;
    cfg.in = ga.ext_hmac_secret_salt_enc;
    cfg.out = ga.ext_hmac_secret_salt_enc;
    block_cipher_enc(&cfg);
    memzero(ga.ext_hmac_secret_key_agreement, sizeof(ga.ext_hmac_secret_key_agreement));

    ret = cbor_encode_text_stringz(&map, "hmac-secret");
    CHECK_CBOR_RET(ret);
    ret = cbor_encode_byte_string(&map, ga.ext_hmac_secret_salt_enc, ga.ext_hmac_secret_salt_len);
    CHECK_CBOR_RET(ret);
  }
  ret = cbor_encoder_close_container(&extension_encoder, &map);
  CHECK_CBOR_RET(ret);
  extension_size = cbor_encoder_get_buffer_size(&extension_encoder, extension_buffer);
  if (extension_size == 1) extension_size = 0; // Skip the empty map
  DBG_MSG("extension_size=%hhu\n", extension_size);

  // 13. Sign the client_data_hash along with authData with the selected credential.
  uint8_t map_items = 3;
  if (ga.allow_list_size == 0) ++map_items; // user
  if (credential_counter == 0 && number_of_credentials > 1) ++map_items; // numberOfCredentials
  if (dc.has_large_blob_key) ++map_items; // numberOfCredentials
  ret = cbor_encoder_create_map(encoder, &map, map_items);
  CHECK_CBOR_RET(ret);

  // build credential id
  ret = cbor_encode_int(&map, GA_RESP_CREDENTIAL);
  CHECK_CBOR_RET(ret);
  ret = cbor_encoder_create_map(&map, &sub_map, 2);
  CHECK_CBOR_RET(ret);
  {
    ret = cbor_encode_text_stringz(&sub_map, "id");
    CHECK_CBOR_RET(ret);
    ret = cbor_encode_byte_string(&sub_map, (const uint8_t *) &dc.credential_id, sizeof(credential_id));
    CHECK_CBOR_RET(ret);
    ret = cbor_encode_text_stringz(&sub_map, "type");
    CHECK_CBOR_RET(ret);
    ret = cbor_encode_text_stringz(&sub_map, "public-key");
    CHECK_CBOR_RET(ret);
  }
  ret = cbor_encoder_close_container(&map, &sub_map);
  CHECK_CBOR_RET(ret);

  // auth data
  len = sizeof(data_buf);
  uint8_t flags = (extension_size > 0 ? FLAGS_ED : 0) | (uv > 0 ? FLAGS_UV : 0) | FLAGS_UP;
  ret = ctap_make_auth_data(ga.rp_id_hash, data_buf, flags, extension_buffer, extension_size, &len,
                            dc.credential_id.alg_type, dc.credential_id.nonce[CREDENTIAL_NONCE_DC_POS],
                            dc.credential_id.nonce[CREDENTIAL_NONCE_CP_POS]);
  if (ret != 0) return ret;
  ret = cbor_encode_int(&map, MC_RESP_AUTH_DATA);
  CHECK_CBOR_RET(ret);
  ret = cbor_encode_byte_string(&map, data_buf, len);
  CHECK_CBOR_RET(ret);

  // signature
  ret = cbor_encode_int(&map, GA_RESP_SIGNATURE);
  CHECK_CBOR_RET(ret);
<<<<<<< HEAD
  if (dc.credential_id.alg_type == COSE_ALG_ES256) {
    sha256_init();
    sha256_update(data_buf, len);
    sha256_update(ga.client_data_hash, sizeof(ga.client_data_hash));
    sha256_final(data_buf);
    len = sign_with_ecdsa_private_key(pri_key, data_buf, data_buf);
  } else if (dc.credential_id.alg_type == COSE_ALG_EDDSA) {
    memcpy(data_buf + len, ga.client_data_hash, CLIENT_DATA_HASH_SIZE);
    len = sign_with_ed25519_private_key(pri_key, data_buf, len + CLIENT_DATA_HASH_SIZE, data_buf);
  }
=======
  memcpy(data_buf + len, ga.clientDataHash, CLIENT_DATA_HASH_SIZE);
  DBG_MSG("Message: ");
  PRINT_HEX(data_buf, len + CLIENT_DATA_HASH_SIZE);
  len = sign_with_private_key(rk.credential_id.alg_type, &key, data_buf, len + CLIENT_DATA_HASH_SIZE, data_buf);
  DBG_MSG("Signature: ");
  PRINT_HEX(data_buf, len);
>>>>>>> 3c4d48a9
  ret = cbor_encode_byte_string(&map, data_buf, len);
  CHECK_CBOR_RET(ret);

  // user
  if (ga.allow_list_size == 0) {
    bool user_details = (ga.parsed_params & PARAM_PIN_UV_AUTH_PARAM) && number_of_credentials > 1;
    ret = cbor_encode_int(&map, GA_RESP_PUBLIC_KEY_CREDENTIAL_USER_ENTITY);
    CHECK_CBOR_RET(ret);
    ret = cbor_encoder_create_map(&map, &sub_map, user_details ? 3 : 1);
    CHECK_CBOR_RET(ret);
    {
      ret = cbor_encode_text_stringz(&sub_map, "id");
      CHECK_CBOR_RET(ret);
      ret = cbor_encode_byte_string(&sub_map, dc.user.id, dc.user.id_size);
      CHECK_CBOR_RET(ret);
      if (user_details) {
        ret = cbor_encode_text_stringz(&sub_map, "name");
        CHECK_CBOR_RET(ret);
        ret = cbor_encode_text_stringz(&sub_map, dc.user.name);
        CHECK_CBOR_RET(ret);
        ret = cbor_encode_text_stringz(&sub_map, "displayName");
        CHECK_CBOR_RET(ret);
        ret = cbor_encode_text_stringz(&sub_map, dc.user.display_name);
        CHECK_CBOR_RET(ret);
      }
    }
    ret = cbor_encoder_close_container(&map, &sub_map);
    CHECK_CBOR_RET(ret);
  }

  if (credential_counter == 0 && number_of_credentials > 1) {
    ret = cbor_encode_int(&map, GA_RESP_NUMBER_OF_CREDENTIALS);
    CHECK_CBOR_RET(ret);
    ret = cbor_encode_int(&map, number_of_credentials);
    CHECK_CBOR_RET(ret);
  }

  if (dc.has_large_blob_key) {
    ret = cbor_encode_int(&map, GA_RESP_LARGE_BLOB_KEY);
    CHECK_CBOR_RET(ret);
    ret = cbor_encode_byte_string(&map, dc.large_blob_key, LARGE_BLOB_KEY_SIZE);
    CHECK_CBOR_RET(ret);
  }

  ret = cbor_encoder_close_container(encoder, &map);
  CHECK_CBOR_RET(ret);

<<<<<<< HEAD
  memzero(pri_key, sizeof(pri_key));
  ++credential_counter;
  timer = device_get_tick();
=======
  ++credential_idx;
>>>>>>> 3c4d48a9

  return 0;
}

// https://fidoalliance.org/specs/fido-v2.1-ps-20210615/fido-client-to-authenticator-protocol-v2.1-ps-20210615.html#authenticatorGetNextAssertion
static uint8_t ctap_get_next_assertion(CborEncoder *encoder) {
  return ctap_get_assertion(encoder, NULL, 0, true);
}

static uint8_t ctap_get_info(CborEncoder *encoder) {
  // https://fidoalliance.org/specs/fido-v2.1-ps-20210615/fido-client-to-authenticator-protocol-v2.1-ps-20210615.html#authenticatorGetInfo
  CborEncoder map, sub_map;
  int ret = cbor_encoder_create_map(encoder, &map, 13);
  CHECK_CBOR_RET(ret);

  // versions
  ret = cbor_encode_int(&map, GI_RESP_VERSIONS);
  CHECK_CBOR_RET(ret);
  CborEncoder array;
  ret = cbor_encoder_create_array(&map, &array, 2);
  CHECK_CBOR_RET(ret);
  {
    ret = cbor_encode_text_stringz(&array, "FIDO_2_1");
    CHECK_CBOR_RET(ret);
    ret = cbor_encode_text_stringz(&array, "U2F_V2");
    CHECK_CBOR_RET(ret);
  }
  ret = cbor_encoder_close_container(&map, &array);
  CHECK_CBOR_RET(ret);

  // extensions
  ret = cbor_encode_int(&map, GI_RESP_EXTENSIONS);
  CHECK_CBOR_RET(ret);
  ret = cbor_encoder_create_array(&map, &array, 4);
  CHECK_CBOR_RET(ret);
  {
    ret = cbor_encode_text_stringz(&array, "credBlob");
    CHECK_CBOR_RET(ret);
    ret = cbor_encode_text_stringz(&array, "credProtect");
    CHECK_CBOR_RET(ret);
    ret = cbor_encode_text_stringz(&array, "hmac-secret");
    CHECK_CBOR_RET(ret);
    ret = cbor_encode_text_stringz(&array, "largeBlobKey");
    CHECK_CBOR_RET(ret);
  }
  ret = cbor_encoder_close_container(&map, &array);
  CHECK_CBOR_RET(ret);

  // aaguid
  ret = cbor_encode_int(&map, GI_RESP_AAGUID);
  CHECK_CBOR_RET(ret);
  ret = cbor_encode_byte_string(&map, aaguid, sizeof(aaguid));
  CHECK_CBOR_RET(ret);

  // options
  ret = cbor_encode_int(&map, GI_RESP_OPTIONS);
  CHECK_CBOR_RET(ret);
  CborEncoder option_map;
  ret = cbor_encoder_create_map(&map, &option_map, 5);
  CHECK_CBOR_RET(ret);
  {
    ret = cbor_encode_text_stringz(&option_map, "rk");
    CHECK_CBOR_RET(ret);
    ret = cbor_encode_boolean(&option_map, true);
    CHECK_CBOR_RET(ret);
    ret = cbor_encode_text_stringz(&option_map, "credMgmt");
    CHECK_CBOR_RET(ret);
    ret = cbor_encode_boolean(&option_map, true);
    CHECK_CBOR_RET(ret);
    ret = cbor_encode_text_stringz(&option_map, "clientPin");
    CHECK_CBOR_RET(ret);
    ret = cbor_encode_boolean(&option_map, has_pin() > 0);
    CHECK_CBOR_RET(ret);
    ret = cbor_encode_text_stringz(&option_map, "largeBlobs");
    CHECK_CBOR_RET(ret);
    ret = cbor_encode_boolean(&option_map, true);
    CHECK_CBOR_RET(ret);
    ret = cbor_encode_text_stringz(&option_map, "pinUvAuthToken");
    CHECK_CBOR_RET(ret);
    ret = cbor_encode_boolean(&option_map, true);
    CHECK_CBOR_RET(ret);
  }
  ret = cbor_encoder_close_container(&map, &option_map);
  CHECK_CBOR_RET(ret);

  // maxMsgSize
  ret = cbor_encode_int(&map, GI_RESP_MAX_MSG_SIZE);
  CHECK_CBOR_RET(ret);
  ret = cbor_encode_int(&map, MAX_CTAP_BUFSIZE);
  CHECK_CBOR_RET(ret);

  // pinUvAuthProtocols
  ret = cbor_encode_int(&map, GI_RESP_PIN_UV_AUTH_PROTOCOLS);
  CHECK_CBOR_RET(ret);
  ret = cbor_encoder_create_array(&map, &array, 2);
  CHECK_CBOR_RET(ret);
  {
    ret = cbor_encode_int(&array, 2);
    CHECK_CBOR_RET(ret);
    ret = cbor_encode_int(&array, 1);
    CHECK_CBOR_RET(ret);
  }
  ret = cbor_encoder_close_container(&map, &array);
  CHECK_CBOR_RET(ret);

  // maxCredentialCountInList
  ret = cbor_encode_int(&map, GI_RESP_MAX_CREDENTIAL_COUNT_IN_LIST);
  CHECK_CBOR_RET(ret);
  ret = cbor_encode_int(&map, MAX_CREDENTIAL_COUNT_IN_LIST);
  CHECK_CBOR_RET(ret);

  // maxCredentialIdLength
  ret = cbor_encode_int(&map, GI_RESP_MAX_CREDENTIAL_ID_LENGTH);
  CHECK_CBOR_RET(ret);
  ret = cbor_encode_int(&map, sizeof(credential_id));
  CHECK_CBOR_RET(ret);

  // transports
  ret = cbor_encode_int(&map, GI_RESP_TRANSPORTS);
  CHECK_CBOR_RET(ret);
  ret = cbor_encoder_create_array(&map, &array, 2);
  CHECK_CBOR_RET(ret);
  {
    ret = cbor_encode_text_stringz(&array, "usb");
    CHECK_CBOR_RET(ret);
    ret = cbor_encode_text_stringz(&array, "nfc");
    CHECK_CBOR_RET(ret);
  }
  ret = cbor_encoder_close_container(&map, &array);
  CHECK_CBOR_RET(ret);

  // algorithms
  ret = cbor_encode_int(&map, GI_RESP_ALGORITHMS);
  CHECK_CBOR_RET(ret);
  ret = cbor_encoder_create_array(&map, &array, 2);
  CHECK_CBOR_RET(ret);
  ret = cbor_encoder_create_map(&array, &sub_map, 2);
  CHECK_CBOR_RET(ret);
  {
    ret = cbor_encode_text_stringz(&sub_map, "alg");
    CHECK_CBOR_RET(ret);
    ret = cbor_encode_int(&sub_map, -7); // ES256 (P-256)
    CHECK_CBOR_RET(ret);
    ret = cbor_encode_text_stringz(&sub_map, "type");
    CHECK_CBOR_RET(ret);
    ret = cbor_encode_text_stringz(&sub_map, "public-key");
    CHECK_CBOR_RET(ret);
  }
  ret = cbor_encoder_close_container(&array, &sub_map);
  CHECK_CBOR_RET(ret);
  ret = cbor_encoder_create_map(&array, &sub_map, 2);
  CHECK_CBOR_RET(ret);
  {
    ret = cbor_encode_text_stringz(&sub_map, "alg");
    CHECK_CBOR_RET(ret);
    ret = cbor_encode_int(&sub_map, -8); // EdDSA
    CHECK_CBOR_RET(ret);
    ret = cbor_encode_text_stringz(&sub_map, "type");
    CHECK_CBOR_RET(ret);
    ret = cbor_encode_text_stringz(&sub_map, "public-key");
    CHECK_CBOR_RET(ret);
  }
  ret = cbor_encoder_close_container(&array, &sub_map);
  CHECK_CBOR_RET(ret);
  ret = cbor_encoder_close_container(&map, &array);
  CHECK_CBOR_RET(ret);

  // maxSerializedLargeBlobArray
  ret = cbor_encode_int(&map, GI_RESP_MAX_SERIALIZED_LARGE_BLOB_ARRAY);
  CHECK_CBOR_RET(ret);
  ret = cbor_encode_int(&map, LARGE_BLOB_SIZE_LIMIT);
  CHECK_CBOR_RET(ret);

  // firmwareVersion
  ret = cbor_encode_int(&map, GI_RESP_FIRMWARE_VERSION);
  CHECK_CBOR_RET(ret);
  ret = cbor_encode_int(&map, FIRMWARE_VERSION);
  CHECK_CBOR_RET(ret);

  // maxCredBlobLength
  ret = cbor_encode_int(&map, GI_RESP_MAX_CRED_BLOB_LENGTH);
  CHECK_CBOR_RET(ret);
  ret = cbor_encode_int(&map, MAX_CRED_BLOB_LENGTH);
  CHECK_CBOR_RET(ret);

  ret = cbor_encoder_close_container(encoder, &map);
  CHECK_CBOR_RET(ret);
  return 0;
}

static uint8_t ctap_client_pin(CborEncoder *encoder, const uint8_t *params, size_t len) {
  CborParser parser;
  CTAP_client_pin cp;
  int ret = parse_client_pin(&parser, &cp, params, len);
  CHECK_PARSER_RET(ret);

  CborEncoder map, key_map;
  uint8_t iv[16], buf[PIN_ENC_SIZE_P2 + PIN_HASH_SIZE_P2], i;
  memzero(iv, sizeof(iv));
  uint8_t *ptr;
  int err, retries;
  switch (cp.sub_command) {
    case CP_CMD_GET_PIN_RETRIES:
      ret = cbor_encoder_create_map(encoder, &map, 1);
      CHECK_CBOR_RET(ret);
      ret = cbor_encode_int(&map, CP_RESP_PIN_RETRIES);
      CHECK_CBOR_RET(ret);
      ret = cbor_encode_int(&map, get_pin_retries());
      CHECK_CBOR_RET(ret);
      ret = cbor_encoder_close_container(encoder, &map);
      CHECK_CBOR_RET(ret);
      break;

<<<<<<< HEAD
    case CP_CMD_GET_KEY_AGREEMENT:
      ret = cbor_encoder_create_map(encoder, &map, 1);
      CHECK_CBOR_RET(ret);
      ret = cbor_encode_int(&map, CP_RESP_KEY_AGREEMENT);
      CHECK_CBOR_RET(ret);
      // to save RAM, generate an empty key first, then fill it manually
      ret = cbor_encoder_create_map(&map, &key_map, 0);
      CHECK_CBOR_RET(ret);
      ptr = key_map.data.ptr - 1;
      cp_get_public_key(ptr);
      build_cose_key(ptr, 1);
      key_map.data.ptr = ptr + MAX_COSE_KEY_SIZE;
      ret = cbor_encoder_close_container(&map, &key_map);
      CHECK_CBOR_RET(ret);
      ret = cbor_encoder_close_container(encoder, &map);
      CHECK_CBOR_RET(ret);
      break;
=======
  case CP_cmdGetKeyAgreement:
    ret = cbor_encoder_create_map(encoder, &map, 1);
    CHECK_CBOR_RET(ret);
    ret = cbor_encode_int(&map, RESP_keyAgreement);
    CHECK_CBOR_RET(ret);
    // to save RAM, generate an empty key first, then fill it manually
    ret = cbor_encoder_create_map(&map, &key_map, 0);
    CHECK_CBOR_RET(ret);
    ptr = key_map.data.ptr - 1;
    memcpy(ptr, key_agreement_key.pub, PUB_KEY_SIZE);
    build_cose_key(ptr, 1);
    key_map.data.ptr = ptr + MAX_COSE_KEY_SIZE;
    ret = cbor_encoder_close_container(&map, &key_map);
    CHECK_CBOR_RET(ret);
    ret = cbor_encoder_close_container(encoder, &map);
    CHECK_CBOR_RET(ret);
    break;
>>>>>>> 3c4d48a9

    case CP_CMD_SET_PIN:
      err = has_pin();
      if (err < 0) return CTAP2_ERR_UNHANDLED_REQUEST;
      if (err > 0) return CTAP2_ERR_PIN_AUTH_INVALID;
      ret = cp_decapsulate(cp.key_agreement, cp.pin_uv_auth_protocol);
      CHECK_PARSER_RET(ret);
      DBG_MSG("Shared Secret: ");
      PRINT_HEX(cp.key_agreement, PUB_KEY_SIZE);
      if (!cp_verify(cp.key_agreement, SHARED_SECRET_SIZE, cp.new_pin_enc,
                     cp.pin_uv_auth_protocol == 1 ? PIN_ENC_SIZE_P1 : PIN_ENC_SIZE_P2, cp.pin_uv_auth_param,
                     cp.pin_uv_auth_protocol)) {
        ERR_MSG("CP verification failed\n");
        return CTAP2_ERR_PIN_AUTH_INVALID;
      }
      if (cp_decrypt(cp.key_agreement, cp.new_pin_enc,
                     cp.pin_uv_auth_protocol == 1 ? PIN_ENC_SIZE_P1 : PIN_ENC_SIZE_P2,
                     cp.new_pin_enc, cp.pin_uv_auth_protocol) != 0) {
        ERR_MSG("CP decryption failed\n");
        return CTAP2_ERR_UNHANDLED_REQUEST;
      }
      DBG_MSG("Decrypted key: ");
      PRINT_HEX(cp.new_pin_enc, 64);
      i = 63;
      while (i > 0 && cp.new_pin_enc[i] == 0)
        --i;
      if (i < 3 || i >= 63) return CTAP2_ERR_PIN_POLICY_VIOLATION;
      err = set_pin(cp.new_pin_enc, i + 1);
      if (err < 0) return CTAP2_ERR_UNHANDLED_REQUEST;
      break;

    case CP_CMD_CHANGE_PIN:
      err = has_pin();
      if (err < 0) return CTAP2_ERR_UNHANDLED_REQUEST;
      if (err == 0) return CTAP2_ERR_PIN_NOT_SET;
      err = get_pin_retries();
      if (err < 0) return CTAP2_ERR_UNHANDLED_REQUEST;
#ifndef FUZZ
      if (err == 0) return CTAP2_ERR_PIN_BLOCKED;
      retries = err - 1;
#endif
      ret = cp_decapsulate(cp.key_agreement, cp.pin_uv_auth_protocol);
      CHECK_PARSER_RET(ret);
      if (cp.pin_uv_auth_protocol == 1) {
        memcpy(buf, cp.new_pin_enc, PIN_ENC_SIZE_P1);
        memcpy(buf + PIN_ENC_SIZE_P1, cp.pin_hash_enc, PIN_HASH_SIZE_P1);
        ret = cp_verify(cp.key_agreement, SHARED_SECRET_SIZE, buf, PIN_ENC_SIZE_P1 + PIN_HASH_SIZE_P1,
                        cp.pin_uv_auth_param, cp.pin_uv_auth_protocol);
      } else {
        memcpy(buf, cp.new_pin_enc, PIN_ENC_SIZE_P2);
        memcpy(buf + PIN_ENC_SIZE_P2, cp.pin_hash_enc, PIN_HASH_SIZE_P2);
        ret = cp_verify(cp.key_agreement, SHARED_SECRET_SIZE, buf, PIN_ENC_SIZE_P2 + PIN_HASH_SIZE_P2,
                        cp.pin_uv_auth_param, cp.pin_uv_auth_protocol);
      }
      if (ret == false) {
        ERR_MSG("CP verification failed\n");
        return CTAP2_ERR_PIN_AUTH_INVALID;
      }
      err = set_pin_retries(retries);
      if (err < 0) return CTAP2_ERR_UNHANDLED_REQUEST;
      if (cp_decrypt(cp.key_agreement, cp.pin_hash_enc,
                     cp.pin_uv_auth_protocol == 1 ? PIN_HASH_SIZE_P1 : PIN_HASH_SIZE_P2,
                     cp.pin_hash_enc, cp.pin_uv_auth_protocol)) {
        ERR_MSG("CP decryption failed\n");
        return CTAP2_ERR_UNHANDLED_REQUEST;
      }
      err = verify_pin_hash(cp.pin_hash_enc);
      if (err < 0) return CTAP2_ERR_UNHANDLED_REQUEST;
#ifndef FUZZ
      if (err > 0) {
        cp_regenerate();
        if (retries == 0) return CTAP2_ERR_PIN_BLOCKED;
        if (consecutive_pin_counter == 1) return CTAP2_ERR_PIN_AUTH_BLOCKED;
        --consecutive_pin_counter;
        return CTAP2_ERR_PIN_INVALID;
      }
#endif
      consecutive_pin_counter = 3;
      if (cp_decrypt(cp.key_agreement, cp.new_pin_enc,
                     cp.pin_uv_auth_protocol == 1 ? PIN_ENC_SIZE_P1 : PIN_ENC_SIZE_P2,
                     cp.new_pin_enc, cp.pin_uv_auth_protocol) != 0) {
        ERR_MSG("CP decryption failed\n");
        return CTAP2_ERR_UNHANDLED_REQUEST;
      }
      i = 63;
      while (i > 0 && cp.new_pin_enc[i] == 0)
        --i;
      if (i < 3 || i >= 63) return CTAP2_ERR_PIN_POLICY_VIOLATION;
      err = set_pin(cp.new_pin_enc, i + 1);
      if (err < 0) return CTAP2_ERR_UNHANDLED_REQUEST;
      break;

    case CP_CMD_GET_PIN_TOKEN:
    case CP_CMD_GET_PIN_UV_AUTH_TOKEN_USING_PIN_WITH_PERMISSIONS:
      // https://fidoalliance.org/specs/fido-v2.1-ps-20210615/fido-client-to-authenticator-protocol-v2.1-ps-errata-20220621.html#getPinToken
      // https://fidoalliance.org/specs/fido-v2.1-ps-20210615/fido-client-to-authenticator-protocol-v2.1-ps-errata-20220621.html#getPinUvAuthTokenUsingPinWithPermissions
      err = has_pin();
      if (err < 0) return CTAP2_ERR_UNHANDLED_REQUEST;
      if (err == 0) return CTAP2_ERR_PIN_NOT_SET;
      err = get_pin_retries();
      if (err < 0) return CTAP2_ERR_UNHANDLED_REQUEST;
#ifndef FUZZ
      if (err == 0) return CTAP2_ERR_PIN_BLOCKED;
      retries = err - 1;
#endif
      ret = cp_decapsulate(cp.key_agreement, cp.pin_uv_auth_protocol);
      CHECK_PARSER_RET(ret);
      err = set_pin_retries(retries);
      if (err < 0) return CTAP2_ERR_UNHANDLED_REQUEST;
      if (cp_decrypt(cp.key_agreement, cp.pin_hash_enc,
                     cp.pin_uv_auth_protocol == 1 ? PIN_HASH_SIZE_P1 : PIN_HASH_SIZE_P2,
                     cp.pin_hash_enc, cp.pin_uv_auth_protocol)) {
        ERR_MSG("CP decryption failed\n");
        return CTAP2_ERR_UNHANDLED_REQUEST;
      }
      err = verify_pin_hash(cp.pin_hash_enc);
      if (err < 0) return CTAP2_ERR_UNHANDLED_REQUEST;
#ifndef FUZZ
      if (err > 0) {
        if (retries == 0) return CTAP2_ERR_PIN_BLOCKED;
        if (consecutive_pin_counter == 1) return CTAP2_ERR_PIN_AUTH_BLOCKED;
        --consecutive_pin_counter;
        return CTAP2_ERR_PIN_INVALID;
      }
#endif
      consecutive_pin_counter = 3;
      err = set_pin_retries(8);
      if (err < 0) return CTAP2_ERR_UNHANDLED_REQUEST;
      cp_reset_pin_uv_auth_token();
      cp_begin_using_uv_auth_token(false);
      if (cp.sub_command == CP_CMD_GET_PIN_TOKEN) {
        cp_set_permission(CP_PERMISSION_MC | CP_PERMISSION_GA);
      } else {
        cp_set_permission(cp.permissions);
        if (cp.parsed_params & PARAM_RP) cp_associate_rp_id(cp.rp_id_hash);
      }
      cp_encrypt_pin_token(cp.key_agreement, buf, cp.pin_uv_auth_protocol);
      ret = cbor_encoder_create_map(encoder, &map, 1);
      CHECK_CBOR_RET(ret);
      ret = cbor_encode_int(&map, CP_RESP_PIN_UV_AUTH_TOKEN);
      CHECK_CBOR_RET(ret);
      ret = cbor_encode_byte_string(&map, buf, cp.pin_uv_auth_protocol == 1 ? PIN_TOKEN_SIZE : PIN_TOKEN_SIZE + 16);
      CHECK_CBOR_RET(ret);
      ret = cbor_encoder_close_container(encoder, &map);
      CHECK_CBOR_RET(ret);
      break;
  }

  return 0;
}

static int get_next_slot(uint64_t *slots, uint8_t *numbers) {
  int idx = -1;
  uint64_t val = *slots;
  *numbers = 0;
  for (int i = 0; i < 64; ++i) {
    if (val & 1) {
      ++*numbers;
      if (idx == -1) idx = i;
    }
    val >>= 1;
  }
  if (idx != -1) *slots &= ~(1ull << idx);
  return idx;
}

static uint8_t ctap_credential_management(CborEncoder *encoder, const uint8_t *params, size_t len) {
  static uint8_t last_cm_cmd;

  CborParser parser;
  CTAP_credential_management cm;
  int ret = parse_credential_management(&parser, &cm, params, len);
  CHECK_PARSER_RET(ret);

  static int idx, n_rp; // for rp enumeration
  static uint64_t slots; // for credential enumeration
  int size, counter;
  CborEncoder map, sub_map;
  uint8_t numbers;
  CTAP_rp_meta meta;
  CTAP_discoverable_credential dc;
  uint8_t *buf = (uint8_t *) &dc;
  bool include_numbers;
  if (read_attr(DC_FILE, DC_NUMBERS_ATTR, &numbers, sizeof(numbers)) < 0) return CTAP2_ERR_UNHANDLED_REQUEST;

  if (cm.sub_command == CM_CMD_GET_CREDS_METADATA ||
      cm.sub_command == CM_CMD_ENUMERATE_RPS_BEGIN ||
      cm.sub_command == CM_CMD_ENUMERATE_CREDENTIALS_BEGIN ||
      cm.sub_command == CM_CMD_DELETE_CREDENTIAL ||
      cm.sub_command == CM_CMD_UPDATE_USER_INFORMATION) {
    buf[0] = cm.sub_command;
    memcpy(&buf[1], cm.sub_command_params_ptr, cm.param_len);
    if (!cp_verify_pin_token(buf, cm.param_len + 1, cm.pin_uv_auth_param, cm.pin_uv_auth_protocol)) {
      DBG_MSG("PIN verification error\n");
      return CTAP2_ERR_PIN_AUTH_INVALID;
    }
    if (!cp_has_permission(CP_PERMISSION_CM)) return CTAP2_ERR_PIN_AUTH_INVALID;
  }

  switch (cm.sub_command) {
    case CM_CMD_GET_CREDS_METADATA:
      if (cp_has_associated_rp_id()) return CTAP2_ERR_PIN_AUTH_INVALID;
      ret = cbor_encoder_create_map(encoder, &map, 2);
      CHECK_CBOR_RET(ret);
      ret = cbor_encode_int(&map, CM_RESP_EXISTING_RESIDENT_CREDENTIALS_COUNT);
      CHECK_CBOR_RET(ret);
      DBG_MSG("Existing credentials: %d\n", numbers);
      ret = cbor_encode_int(&map, numbers);
      CHECK_CBOR_RET(ret);
      ret = cbor_encode_int(&map, CM_RESP_MAX_POSSIBLE_REMAINING_RESIDENT_CREDENTIALS_COUNT);
      CHECK_CBOR_RET(ret);
      ret = cbor_encode_int(&map, MAX_DC_NUM - numbers);
      CHECK_CBOR_RET(ret);
      ret = cbor_encoder_close_container(encoder, &map);
      CHECK_CBOR_RET(ret);
      break;

    case CM_CMD_ENUMERATE_RPS_BEGIN:
      if (cp_has_associated_rp_id()) return CTAP2_ERR_PIN_AUTH_INVALID;
      if (numbers == 0) return CTAP2_ERR_NO_CREDENTIALS;
      size = get_file_size(DC_META_FILE), counter = 0;
      n_rp = size / (int) sizeof(CTAP_rp_meta);
      for (int i = n_rp - 1; i >= 0; --i) {
        size = read_file(DC_META_FILE, &meta, i * (int) sizeof(CTAP_rp_meta), sizeof(CTAP_rp_meta));
        if (size < 0) return CTAP2_ERR_UNHANDLED_REQUEST;
        if (meta.slots > 0) {
          idx = i;
          ++counter;
        }
      }
      DBG_MSG("%d RPs found\n", counter);
      size = read_file(DC_META_FILE, &meta, idx * (int) sizeof(CTAP_rp_meta), sizeof(CTAP_rp_meta));
      if (size < 0) return CTAP2_ERR_UNHANDLED_REQUEST;
      ret = cbor_encoder_create_map(encoder, &map, 3);
      CHECK_CBOR_RET(ret);
      ret = cbor_encode_int(&map, CM_RESP_RP);
      CHECK_CBOR_RET(ret);
      ret = cbor_encoder_create_map(&map, &sub_map, 1);
      CHECK_CBOR_RET(ret);
      ret = cbor_encode_text_stringz(&sub_map, "id");
      CHECK_CBOR_RET(ret);
      ret = cbor_encode_text_string(&sub_map, (const char *) meta.rp_id, meta.rp_id_len);
      CHECK_CBOR_RET(ret);
      ret = cbor_encoder_close_container(&map, &sub_map);
      CHECK_CBOR_RET(ret);
      ret = cbor_encode_int(&map, CM_RESP_RP_ID_HASH);
      CHECK_CBOR_RET(ret);
      ret = cbor_encode_byte_string(&map, meta.rp_id_hash, SHA256_DIGEST_LENGTH);
      CHECK_CBOR_RET(ret);
      ret = cbor_encode_int(&map, CM_RESP_TOTAL_RPS);
      CHECK_CBOR_RET(ret);
      ret = cbor_encode_int(&map, counter);
      CHECK_CBOR_RET(ret);
      ret = cbor_encoder_close_container(encoder, &map);
      CHECK_CBOR_RET(ret);
      break;

    case CM_CMD_ENUMERATE_RPS_GET_NEXT_RP:
      if (last_cmd != CTAP_CREDENTIAL_MANAGEMENT) return CTAP2_ERR_NOT_ALLOWED;
      if (last_cm_cmd != CM_CMD_ENUMERATE_RPS_BEGIN && last_cm_cmd != CM_CMD_ENUMERATE_RPS_GET_NEXT_RP)
        return CTAP2_ERR_NOT_ALLOWED;
      for (int i = idx + 1; i < n_rp; ++i) {
        size = read_file(DC_META_FILE, &meta, i * (int) sizeof(CTAP_rp_meta), sizeof(CTAP_rp_meta));
        if (size < 0) return CTAP2_ERR_UNHANDLED_REQUEST;
        if (meta.slots > 0) {
          DBG_MSG("Fetch RP at %d\n", i);
          idx = i;
          break;
        }
      }
      ret = cbor_encoder_create_map(encoder, &map, 2);
      CHECK_CBOR_RET(ret);
      ret = cbor_encode_int(&map, CM_RESP_RP);
      CHECK_CBOR_RET(ret);
      ret = cbor_encoder_create_map(&map, &sub_map, 1);
      CHECK_CBOR_RET(ret);
      ret = cbor_encode_text_stringz(&sub_map, "id");
      CHECK_CBOR_RET(ret);
      ret = cbor_encode_text_string(&sub_map, (const char *) meta.rp_id, meta.rp_id_len);
      CHECK_CBOR_RET(ret);
      ret = cbor_encoder_close_container(&map, &sub_map);
      CHECK_CBOR_RET(ret);
      ret = cbor_encode_int(&map, CM_RESP_RP_ID_HASH);
      CHECK_CBOR_RET(ret);
      ret = cbor_encode_byte_string(&map, meta.rp_id_hash, SHA256_DIGEST_LENGTH);
      CHECK_CBOR_RET(ret);
      ret = cbor_encoder_close_container(encoder, &map);
      CHECK_CBOR_RET(ret);
      break;

    case CM_CMD_ENUMERATE_CREDENTIALS_BEGIN:
      if (!cp_verify_rp_id(cm.rp_id_hash)) return CTAP2_ERR_PIN_AUTH_INVALID;
      if (numbers == 0) return CTAP2_ERR_NO_CREDENTIALS;
      include_numbers = true;
      size = get_file_size(DC_META_FILE);
      n_rp = size / (int) sizeof(CTAP_rp_meta);
      for (idx = 0; idx < n_rp; ++idx) {
        size = read_file(DC_META_FILE, &meta, idx * (int) sizeof(CTAP_rp_meta), sizeof(CTAP_rp_meta));
        if (size < 0) return CTAP2_ERR_UNHANDLED_REQUEST;
        if (meta.slots == 0) continue;
        if (memcmp(meta.rp_id_hash, cm.rp_id_hash, SHA256_DIGEST_LENGTH) == 0) break;
      }
      if (idx == n_rp) {
        DBG_MSG("Specified RP not found\n");
        return CTAP2_ERR_NO_CREDENTIALS;
      }
      DBG_MSG("Use meta at slot %d: ", idx);
      PRINT_HEX((const uint8_t *) &meta, sizeof(meta));
      slots = meta.slots;
    generate_credential_response:
      DBG_MSG("Current slots: %llu\n", slots);
      idx = get_next_slot(&slots, &numbers);
      size = read_file(DC_FILE, &dc, idx * (int) sizeof(CTAP_discoverable_credential),
                       sizeof(CTAP_discoverable_credential));
      if (size < 0) return CTAP2_ERR_UNHANDLED_REQUEST;
      DBG_MSG("Slot %d printed\n", idx);
      ret = cbor_encoder_create_map(encoder, &map, include_numbers ? 5 : 4);
      CHECK_CBOR_RET(ret);
      ret = cbor_encode_int(&map, CM_RESP_USER);
      CHECK_CBOR_RET(ret);
      ret = cbor_encoder_create_map(&map, &sub_map, 3);
      CHECK_CBOR_RET(ret);
      ret = cbor_encode_text_stringz(&sub_map, "id");
      CHECK_CBOR_RET(ret);
      ret = cbor_encode_byte_string(&sub_map, dc.user.id, dc.user.id_size);
      CHECK_CBOR_RET(ret);
      ret = cbor_encode_text_stringz(&sub_map, "name");
      CHECK_CBOR_RET(ret);
      ret = cbor_encode_text_stringz(&sub_map, dc.user.name);
      CHECK_CBOR_RET(ret);
      ret = cbor_encode_text_stringz(&sub_map, "displayName");
      CHECK_CBOR_RET(ret);
      ret = cbor_encode_text_stringz(&sub_map, dc.user.display_name);
      CHECK_CBOR_RET(ret);
      ret = cbor_encoder_close_container(&map, &sub_map);
      CHECK_CBOR_RET(ret);
      ret = cbor_encode_int(&map, CM_RESP_CREDENTIAL_ID);
      CHECK_CBOR_RET(ret);
      ret = cbor_encoder_create_map(&map, &sub_map, 2);
      CHECK_CBOR_RET(ret);
      ret = cbor_encode_text_stringz(&sub_map, "id");
      CHECK_CBOR_RET(ret);
      ret = cbor_encode_byte_string(&sub_map, (const uint8_t *) &dc.credential_id, sizeof(credential_id));
      CHECK_CBOR_RET(ret);
      ret = cbor_encode_text_stringz(&sub_map, "type");
      CHECK_CBOR_RET(ret);
      ret = cbor_encode_text_stringz(&sub_map, "public-key");
      CHECK_CBOR_RET(ret);
      ret = cbor_encoder_close_container(&map, &sub_map);
      CHECK_CBOR_RET(ret);
      ret = cbor_encode_int(&map, CM_RESP_PUBLIC_KEY);
      CHECK_CBOR_RET(ret);
      // to save RAM, generate an empty key first, then fill it manually
      ret = cbor_encoder_create_map(&map, &sub_map, 0);
      CHECK_CBOR_RET(ret);
      uint8_t *ptr = sub_map.data.ptr - 1;
      ret = verify_key_handle(&dc.credential_id, ptr);
      if (ret != 0) return CTAP2_ERR_UNHANDLED_REQUEST;
      if (dc.credential_id.alg_type == COSE_ALG_ES256) {
        ecc_get_public_key(ECC_SECP256R1, ptr, ptr);
        build_cose_key(ptr, 0);
        sub_map.data.ptr = ptr + COSE_KEY_ES256_SIZE;
      } else if (dc.credential_id.alg_type == COSE_ALG_EDDSA) {
        ed25519_publickey(ptr, ptr);
        build_ed25519_cose_key(ptr);
        sub_map.data.ptr = ptr + COSE_KEY_EDDSA_SIZE;
      }
      ret = cbor_encoder_close_container(&map, &sub_map);
      CHECK_CBOR_RET(ret);
      if (include_numbers) {
        ret = cbor_encode_int(&map, CM_RESP_TOTAL_CREDENTIALS);
        CHECK_CBOR_RET(ret);
        ret = cbor_encode_int(&map, numbers);
        CHECK_CBOR_RET(ret);
      }
      ret = cbor_encode_int(&map, CM_RESP_CRED_PROTECT);
      CHECK_CBOR_RET(ret);
      ret = cbor_encode_int(&map, dc.credential_id.nonce[CREDENTIAL_NONCE_CP_POS]);
      CHECK_CBOR_RET(ret);
      ret = cbor_encoder_close_container(encoder, &map);
      CHECK_CBOR_RET(ret);
      break;

    case CM_CMD_ENUMERATE_CREDENTIALS_GET_NEXT_CREDENTIAL:
      if (last_cmd != CTAP_CREDENTIAL_MANAGEMENT) return CTAP2_ERR_NOT_ALLOWED;
      if (last_cm_cmd != CM_CMD_ENUMERATE_CREDENTIALS_BEGIN &&
          last_cm_cmd != CM_CMD_ENUMERATE_CREDENTIALS_GET_NEXT_CREDENTIAL)
        return CTAP2_ERR_NOT_ALLOWED;
      include_numbers = false;
      goto generate_credential_response;

    case CM_CMD_DELETE_CREDENTIAL:
      if (!cp_verify_rp_id(cm.rp_id_hash)) return CTAP2_ERR_PIN_AUTH_INVALID;
      if (numbers == 0) return CTAP2_ERR_NO_CREDENTIALS;
      size = get_file_size(DC_FILE);
      if (size < 0) return CTAP2_ERR_UNHANDLED_REQUEST;
      numbers = size / sizeof(CTAP_discoverable_credential);
      for (idx = 0; idx < numbers; ++idx) {
        size = read_file(DC_FILE, &dc, idx * (int) sizeof(CTAP_discoverable_credential),
                         sizeof(CTAP_discoverable_credential));
        if (size < 0) return CTAP2_ERR_UNHANDLED_REQUEST;
        if (dc.deleted) continue;
        if (memcmp(&dc.credential_id, &cm.credential_id, sizeof(credential_id)) == 0) {
          DBG_MSG("Found, credential_id: ");
          PRINT_HEX((const uint8_t *) &dc.credential_id, sizeof(credential_id));
          break;
        }
      }
      if (idx == numbers) return CTAP2_ERR_NO_CREDENTIALS;
      // TODO: how to achieve the consistency?
      // delete dc first
      dc.deleted = true;
      if (write_file(DC_FILE, &dc, idx * (int) sizeof(CTAP_discoverable_credential),
                     sizeof(CTAP_discoverable_credential),
                     0) < 0)
        return CTAP2_ERR_UNHANDLED_REQUEST;
      DBG_MSG("Slot %d deleted\n", idx);
      if (read_attr(DC_FILE, DC_NUMBERS_ATTR, &numbers, sizeof(numbers)) < 0) return CTAP2_ERR_UNHANDLED_REQUEST;
      --numbers;
      if (write_attr(DC_FILE, DC_NUMBERS_ATTR, &numbers, sizeof(numbers)) < 0) return CTAP2_ERR_UNHANDLED_REQUEST;
      // delete the meta then
      size = get_file_size(DC_META_FILE);
      if (size < 0) return CTAP2_ERR_UNHANDLED_REQUEST;
      numbers = size / sizeof(CTAP_rp_meta);
      for (int i = 0; i < numbers; ++i) {
        size = read_file(DC_META_FILE, &meta, idx * (int) sizeof(CTAP_rp_meta), sizeof(CTAP_rp_meta));
        if (size < 0) return CTAP2_ERR_UNHANDLED_REQUEST;
        if (memcmp(meta.rp_id_hash, dc.credential_id.rp_id_hash, SHA256_DIGEST_LENGTH) == 0) {
          meta.slots &= ~(1ull << idx);
          size = write_file(DC_META_FILE, &meta, idx * (int) sizeof(CTAP_rp_meta), sizeof(CTAP_rp_meta), 0);
          if (size < 0) return CTAP2_ERR_UNHANDLED_REQUEST;
          break;
        }
      }
      break;

    case CM_CMD_UPDATE_USER_INFORMATION:
      if (!cp_verify_rp_id(cm.rp_id_hash)) return CTAP2_ERR_PIN_AUTH_INVALID;
      if (numbers == 0) return CTAP2_ERR_NO_CREDENTIALS;
      // TODO: refactor this
      size = get_file_size(DC_FILE);
      if (size < 0) return CTAP2_ERR_UNHANDLED_REQUEST;
      numbers = size / sizeof(CTAP_discoverable_credential);
      for (idx = 0; idx < numbers; ++idx) {
        size = read_file(DC_FILE, &dc, idx * (int) sizeof(CTAP_discoverable_credential),
                         sizeof(CTAP_discoverable_credential));
        if (size < 0) return CTAP2_ERR_UNHANDLED_REQUEST;
        if (dc.deleted) continue;
        if (memcmp(&dc.credential_id, &cm.credential_id, sizeof(credential_id)) == 0) {
          DBG_MSG("Found, credential_id: ");
          PRINT_HEX((const uint8_t *) &dc.credential_id, sizeof(credential_id));
          break;
        }
      }
      if (idx == numbers) return CTAP2_ERR_NO_CREDENTIALS;
      memcpy(&dc.user, &cm.user, sizeof(user_entity));
      if (write_file(DC_FILE, &dc, idx * (int) sizeof(CTAP_discoverable_credential),
                     sizeof(CTAP_discoverable_credential),
                     0) < 0)
        return CTAP2_ERR_UNHANDLED_REQUEST;
      DBG_MSG("Slot %d updated\n", idx);
      break;
  }

  last_cm_cmd = cm.sub_command;

  return 0;
}

static uint8_t ctap_selection(void) {
  WAIT(CTAP2_ERR_USER_ACTION_TIMEOUT);
  return 0;
}

static uint8_t ctap_large_blobs(CborEncoder *encoder, const uint8_t *params, size_t len) {
  static uint16_t expectedNextOffset, expectedLength;

  CborParser parser;
  CborEncoder map;
  CTAP_large_blobs lb;
  uint8_t buf[256]; // for pin auth
  int ret = parse_large_blobs(&parser, &lb, params, len);
  CHECK_PARSER_RET(ret);

  // 1. If offset is not present in the input map, return CTAP1_ERR_INVALID_PARAMETER.
  // 2. If neither get nor set are present in the input map, return CTAP1_ERR_INVALID_PARAMETER.
  // 3. If both get and set are present in the input map, return CTAP1_ERR_INVALID_PARAMETER.
  // > Step 1-3 are checked when parsing.

  // 4. If get is present in the input map:
  if (lb.parsed_params & PARAM_GET) {
    //  a) If length is present, return CTAP1_ERR_INVALID_PARAMETER.
    //  b) If either of pinUvAuthParam or pinUvAuthProtocol are present, return CTAP1_ERR_INVALID_PARAMETER.
    //  c) If the value of get is greater than maxFragmentLength, return CTAP1_ERR_INVALID_LENGTH.
    //  > Step a-c are checked when parsing.
    //  d) If the value of offset is greater than the length of the stored serialized large-blob array,
    //     return CTAP1_ERR_INVALID_PARAMETER.
    int size = get_file_size(LB_FILE);
    if (size < 0) return CTAP2_ERR_UNHANDLED_REQUEST;
    if (lb.offset > size) {
      DBG_MSG("4-d not satisfied\n");
      return CTAP1_ERR_INVALID_PARAMETER;
    }
    //  e) Return a CBOR map, as defined below, where the value of config is a substring of the stored serialized
    //     large-blob array. The substring SHOULD start at the offset given in offset and contain the number of bytes
    //     specified as get's value. If too few bytes exist at that offset, return the maximum number available.
    //     Note that if offset is equal to the length of the serialized large-blob array then this will result
    //     in a zero-length substring.
    if (lb.offset + lb.get > size) lb.get = size - lb.offset;
    DBG_MSG("read %d bytes at %d\n", lb.get, lb.offset);
    ret = cbor_encoder_create_map(encoder, &map, 1);
    CHECK_CBOR_RET(ret);
    ret = cbor_encode_int(&map, LB_RESP_CONFIG);
    CHECK_CBOR_RET(ret);
    // to save RAM, we encode the buffer manually
    uint8_t *ptr = map.data.ptr;
    ret = cbor_encode_uint(&map, lb.get);
    CHECK_CBOR_RET(ret);
    *ptr |= 0x40;
    if (read_file(LB_FILE, map.data.ptr, lb.offset, lb.get) < 0) return CTAP2_ERR_UNHANDLED_REQUEST;
    map.data.ptr += lb.get;
    ret = cbor_encoder_close_container(encoder, &map);
    CHECK_CBOR_RET(ret);
  } else {
    // 5. Else (implying that set is present in the input map):
    //    a) If the length of the value of set is greater than maxFragmentLength, return CTAP1_ERR_INVALID_LENGTH.
    //       > Checked when paring.
    //    b) If the value of offset is zero:
    if (lb.offset == 0) {
      //     i. If length is not present, return CTAP1_ERR_INVALID_PARAMETER.
      //     ii. If the value of length is greater than 1024 bytes and exceeds the capacity of the device,
      //         return CTAP2_ERR_LARGE_BLOB_STORAGE_FULL. (Authenticators MUST be capable of storing at least 1024 bytes.)
      //     iii. If the value of length is less than 17, return CTAP1_ERR_INVALID_PARAMETER.
      //     > Step i - iii are checked when parsing.
      //     iv. Set expectedLength to the value of length.
      expectedLength = lb.length;
      //     v. Set expectedNextOffset to zero.
      expectedNextOffset = 0;
    }
    //    c) Else (i.e. the value of offset is not zero):
    //       If length is present, return CTAP1_ERR_INVALID_PARAMETER.
    //       > Checked when paring.
    //    d) If the value of offset is not equal to expectedNextOffset, return CTAP1_ERR_INVALID_SEQ.
    if (lb.offset != expectedNextOffset) {
      DBG_MSG("5-d not satisfied\n");
      return CTAP1_ERR_INVALID_SEQ;
    }
    //    e) If the authenticator is protected by some form of user verification
    //       or the alwaysUv option ID is present and true:
    if (has_pin()) {
      //     i. If pinUvAuthParam is absent from the input map, then end the operation by
      //        returning CTAP2_ERR_PUAT_REQUIRED.
      if (!(lb.parsed_params & PARAM_PIN_UV_AUTH_PARAM)) {
        DBG_MSG("5-e-i not satisfied\n");
        return CTAP2_ERR_PUAT_REQUIRED;
      }
      //     ii. If pinUvAuthProtocol is absent from the input map, then end the operation by
      //         returning CTAP2_ERR_MISSING_PARAMETER.
      if (!(lb.parsed_params & PARAM_PIN_UV_AUTH_PROTOCOL)) {
        DBG_MSG("5-e-ii not satisfied\n");
        return CTAP2_ERR_MISSING_PARAMETER;
      }
      //     iii. If pinUvAuthProtocol is not supported, return CTAP1_ERR_INVALID_PARAMETER.
      //       > Checked when paring.
      //     iv. The authenticator calls verify(pinUvAuthToken, 32×0xff || h’0c00' || uint32LittleEndian(offset) ||
      //         SHA-256(contents of set byte string, i.e. not including an outer CBOR tag with major type two),
      //         pinUvAuthParam).
      //         If the verification fails, return CTAP2_ERR_PIN_AUTH_INVALID.
      memset(buf, 0xFF, 32);
      buf[32] = 0x0C;
      buf[33] = 0x00;
      buf[34] = 0x00;
      buf[35] = 0x00;
      buf[36] = lb.offset >> 8;
      buf[37] = lb.offset & 0xFF;
      sha256_raw(lb.set, lb.set_len, buf + 38);
      if (!cp_verify_pin_token(buf, 70, lb.pin_uv_auth_param, lb.pin_uv_auth_protocol)) {
        DBG_MSG("Fail to verify pin token\n");
        return CTAP2_ERR_PIN_AUTH_INVALID;
      }
    }
    //    f) Check if the pinUvAuthToken has the lbw permission, if not, return CTAP2_ERR_PIN_AUTH_INVALID.
    if (!cp_has_permission(CP_PERMISSION_LBW)) {
      DBG_MSG("Fail to verify pin permission\n");
      return CTAP2_ERR_PIN_AUTH_INVALID;
    }
    //    g) If the sum of offset and the length of the value of set is greater than the value of expectedLength,
    //       return CTAP1_ERR_INVALID_PARAMETER.
    if (lb.offset + lb.set_len > expectedLength) {
      DBG_MSG("5-g not satisfied\n");
      return CTAP2_ERR_MISSING_PARAMETER;
    }
    //    h) If the value of offset is zero, prepare a buffer to receive a new serialized large-blob array.
    //    i) Append the value of set to the buffer containing the pending serialized large-blob array.
    if (write_file(LB_FILE_TMP, lb.set, lb.offset, lb.set_len, lb.offset == 0) < 0) return CTAP2_ERR_UNHANDLED_REQUEST;
    //    j) Update expectedNextOffset to be the new length of the pending serialized large-blob array.
    expectedNextOffset += lb.set_len;
    //    k) If the length of the pending serialized large-blob array is equal to expectedLength:
    if (expectedNextOffset == expectedLength) {
      //     i. Verify that the final 16 bytes in the buffer are the truncated SHA-256 hash of the preceding bytes.
      //        If the hash does not match, return CTAP2_ERR_INTEGRITY_FAILURE.
      int offset = 0;
      expectedLength -= 16;
      sha256_init();
      while (offset < expectedLength) {
        int to_read = sizeof(buf);
        if (to_read > expectedLength - offset) to_read = expectedLength - offset;
        if (read_file(LB_FILE_TMP, buf, offset, to_read) < 0) return CTAP2_ERR_UNHANDLED_REQUEST;
        sha256_update(buf, to_read);
        offset += to_read;
      }
      sha256_final(buf);
      if (read_file(LB_FILE_TMP, buf, offset, 16) < 0) return CTAP2_ERR_UNHANDLED_REQUEST;
      if (!memcmp(buf, buf + 16, 16)) return CTAP2_ERR_INTEGRITY_FAILURE;
      //     ii. Commit the contents of the buffer as the new serialized large-blob array for this authenticator.
      if (fs_rename(LB_FILE_TMP, LB_FILE) < 0) return CTAP2_ERR_UNHANDLED_REQUEST;
      //     iii. Return CTAP2_OK and an empty response.
    }
    //    l) Else:
    //       i. More data is needed to complete the pending serialized large-blob array.
    //       ii. Return CTAP2_OK and an empty response. Await further writes.
    //    > DO NOTHING
  }
  return 0;
}

int ctap_process_cbor(uint8_t *req, size_t req_len, uint8_t *resp, size_t *resp_len) {
  if (req_len-- == 0) return -1;

  cp_pin_uv_auth_token_usage_timer_observer();

  CborEncoder encoder;
  cbor_encoder_init(&encoder, resp + 1, *resp_len - 1, 0);

  uint8_t cmd = *req++;
  switch (cmd) {
    case CTAP_MAKE_CREDENTIAL:
      DBG_MSG("-----------------MC-------------------\n");
      *resp = ctap_make_credential(&encoder, req, req_len);
      SET_RESP();
      break;
    case CTAP_GET_ASSERTION:
      DBG_MSG("-----------------GA-------------------\n");
      *resp = ctap_get_assertion(&encoder, req, req_len, false);
      SET_RESP();
      break;
    case CTAP_GET_NEXT_ASSERTION:
      DBG_MSG("----------------NEXT------------------\n");
      *resp = ctap_get_next_assertion(&encoder);
      SET_RESP();
      break;
    case CTAP_GET_INFO:
      DBG_MSG("-----------------GI-------------------\n");
      *resp = ctap_get_info(&encoder);
      SET_RESP();
      break;
    case CTAP_CLIENT_PIN:
      DBG_MSG("-----------------CP-------------------\n");
      *resp = ctap_client_pin(&encoder, req, req_len);
      SET_RESP();
      break;
    case CTAP_RESET:
      DBG_MSG("----------------RESET-----------------\n");
      *resp = ctap_install(1);
      *resp_len = 1;
      break;
    case CTAP_CRED_MANAGE_LEGACY: // compatible with old libfido2
      cmd = CTAP_CREDENTIAL_MANAGEMENT;
    case CTAP_CREDENTIAL_MANAGEMENT:
      DBG_MSG("----------------CM--------------------\n");
      *resp = ctap_credential_management(&encoder, req, req_len);
      SET_RESP();
      break;
    case CTAP_SELECTION:
      DBG_MSG("----------------SELECTION-------------\n");
      *resp = ctap_selection();
      SET_RESP();
      break;
    case CTAP_LARGE_BLOBS:
      DBG_MSG("----------------LB--------------------\n");
      *resp = ctap_large_blobs(&encoder, req, req_len);
      SET_RESP();
      break;
    case CTAP_CONFIG:
      DBG_MSG("----------------CONFIG----------------\n");
      *resp = CTAP2_ERR_UNHANDLED_REQUEST;
      *resp_len = 1;
      break;
    default:
      *resp = CTAP2_ERR_UNHANDLED_REQUEST;
      *resp_len = 1;
      break;
  }
  last_cmd = cmd;
  return 0;
}

int ctap_process_apdu(const CAPDU *capdu, RAPDU *rapdu) {
  int ret = 0;
  LL = 0;
  SW = SW_NO_ERROR;
  if (CLA == 0x80) {
    if (INS == CTAP_INS_MSG) {
      // rapdu buffer size: APDU_BUFFER_SIZE
      size_t len = APDU_BUFFER_SIZE;

      ret = ctap_process_cbor(DATA, LC, RDATA, &len);
      // len is the actual len written to RDATA
      LL = len;
    } else {
      EXCEPT(SW_INS_NOT_SUPPORTED);
    }
  } else if (CLA == 0x00) {
    switch (INS) {
      case U2F_REGISTER:
        ret = u2f_register(capdu, rapdu);
        break;
      case U2F_AUTHENTICATE:
        ret = u2f_authenticate(capdu, rapdu);
        break;
      case U2F_VERSION:
        ret = u2f_version(capdu, rapdu);
        break;
      case U2F_SELECT:
        ret = u2f_select(capdu, rapdu);
        break;
      case CTAP_INS_MSG:
        break;
      default:
        EXCEPT(SW_INS_NOT_SUPPORTED);
    }
  } else
    EXCEPT(SW_CLA_NOT_SUPPORTED);

  if (ret < 0)
    EXCEPT(SW_UNABLE_TO_PROCESS);
  else
    return 0;
}<|MERGE_RESOLUTION|>--- conflicted
+++ resolved
@@ -12,21 +12,20 @@
 #include <ctap.h>
 #include <ctaphid.h>
 #include <device.h>
-#include <ed25519.h>
 #include <hmac.h>
 #include <memzero.h>
 #include <rand.h>
 
 #define CHECK_PARSER_RET(ret)                                                                                          \
   do {                                                                                                                 \
-    if ((ret) != 0) ERR_MSG("CHECK_PARSER_RET %#x\n", ret);                                                              \
-    if ((ret) > 0) return ret;                                                                                           \
+    if ((ret) != 0) ERR_MSG("CHECK_PARSER_RET %#x\n", ret);                                                            \
+    if ((ret) > 0) return ret;                                                                                         \
   } while (0)
 
 #define CHECK_CBOR_RET(ret)                                                                                            \
   do {                                                                                                                 \
-    if ((ret) != 0) ERR_MSG("CHECK_CBOR_RET %#x\n", ret);                                                                \
-    if ((ret) != 0) return CTAP2_ERR_INVALID_CBOR;                                                                       \
+    if ((ret) != 0) ERR_MSG("CHECK_CBOR_RET %#x\n", ret);                                                              \
+    if ((ret) != 0) return CTAP2_ERR_INVALID_CBOR;                                                                     \
   } while (0)
 
 #define SET_RESP()                                                                                                     \
@@ -50,35 +49,18 @@
 
 static const uint8_t aaguid[] = {0x24, 0x4e, 0xb2, 0x9e, 0xe0, 0x90, 0x4e, 0x49,
                                  0x81, 0xfe, 0x1f, 0x20, 0xf8, 0xd3, 0xb8, 0xf4};
-<<<<<<< HEAD
+
 // pin & command states
 static uint8_t consecutive_pin_counter, last_cmd;
-=======
-// pin related
-static ecc_key_t key_agreement_key;
-static uint8_t pin_token[PIN_TOKEN_SIZE];
-static uint8_t consecutive_pin_counter;
-// assertion related
-static uint8_t credential_list[MAX_RK_NUM], credential_numbers, credential_idx, last_cmd;
->>>>>>> 3c4d48a9
 
 uint8_t ctap_install(uint8_t reset) {
   consecutive_pin_counter = 3;
   last_cmd = 0xff;
-<<<<<<< HEAD
   cp_initialize();
   if (!reset && get_file_size(CTAP_CERT_FILE) >= 0) {
     DBG_MSG("CTAP initialized\n");
     return 0;
   }
-=======
-  random_buffer(pin_token, sizeof(pin_token));
-  if (ecc_generate(SECP256R1, &key_agreement_key) < 0) {
-    ERR_MSG("Key agreement generation failed\n");
-    return CTAP2_ERR_UNHANDLED_REQUEST;
-  }
-  if (!reset && get_file_size(CTAP_CERT_FILE) >= 0) return 0;
->>>>>>> 3c4d48a9
   uint8_t kh_key[KH_KEY_SIZE] = {0};
   if (write_file(DC_FILE, NULL, 0, 0, 1) < 0) return CTAP2_ERR_UNHANDLED_REQUEST;
   if (write_attr(DC_FILE, DC_NUMBERS_ATTR, kh_key, 1) < 0) return CTAP2_ERR_UNHANDLED_REQUEST;
@@ -166,7 +148,6 @@
 
   memmove(data + 10, data, 32);
   data[0] = 0xa4;
-<<<<<<< HEAD
   data[1] = 0x01;
   data[2] = 0x01;
   data[3] = 0x03;
@@ -176,19 +157,6 @@
   data[7] = 0x21;
   data[8] = 0x58;
   data[9] = 0x20;
-=======
-  data[1] = 0x01; data[2] = 0x01;
-  data[3] = 0x03; data[4] = 0x27;
-  data[5] = 0x20; data[6] = 0x06;
-  data[7] = 0x21; data[8] = 0x58; data[9] = 0x20;
-}
-
-static uint8_t get_shared_secret(uint8_t *pub_key) {
-  int ret = ecdh(SECP256R1, key_agreement_key.pri, pub_key, pub_key);
-  if (ret < 0) return 1;
-  sha256_raw(pub_key, PRI_KEY_SIZE, pub_key);
-  return 0;
->>>>>>> 3c4d48a9
 }
 
 uint8_t ctap_make_auth_data(uint8_t *rp_id_hash, uint8_t *buf, uint8_t flags, const uint8_t *extension,
@@ -269,7 +237,6 @@
   int ret = parse_make_credential(&parser, &mc, params, len);
   CHECK_PARSER_RET(ret);
 
-<<<<<<< HEAD
   // 1. If authenticator supports clientPin features and the platform sends a zero length pin_uv_auth_param
   if ((mc.parsed_params & PARAM_PIN_UV_AUTH_PARAM) && mc.pin_uv_auth_param_len == 0) {
     // a. Request evidence of user interaction in an authenticator-specific way (e.g., flash the LED light).
@@ -388,27 +355,14 @@
   //     that is bound to the specified rp.id:
   if (mc.exclude_list_size > 0) {
     for (size_t i = 0; i < mc.exclude_list_size; ++i) {
-      uint8_t pri_key[PRI_KEY_SIZE];
+      ecc_key_t key;
       parse_credential_descriptor(&mc.exclude_list, data_buf); // save credential id in data_buf
       credential_id *kh = (credential_id *) data_buf;
       // compare rp_id first
       if (memcmp(kh->rp_id_hash, mc.rp_id_hash, sizeof(kh->rp_id_hash)) != 0) continue;
       // then verify key handle and get private key in rp_id_hash
-      ret = verify_key_handle(kh, pri_key);
-      memzero(pri_key, sizeof(pri_key));
-=======
-  uint8_t data_buf[sizeof(CTAP_authData)];
-  if (mc.excludeListSize > 0) {
-    for (size_t i = 0; i < mc.excludeListSize; ++i) {
-      ecc_key_t key;
-      parse_credential_descriptor(&mc.excludeList, data_buf); // save credential id in data_buf
-      CredentialId *kh = (CredentialId *)data_buf;
-      // compare rpId first
-      if (memcmp(kh->rpIdHash, mc.rpIdHash, sizeof(kh->rpIdHash)) != 0) continue;
-      // then verify key handle and get private key in rpIdHash
       ret = verify_key_handle(kh, &key);
       memzero(&key, sizeof(key));
->>>>>>> 3c4d48a9
       if (ret < 0) return CTAP2_ERR_UNHANDLED_REQUEST;
       if (ret == 0) {
         DBG_MSG("Exclude ID found\n");
@@ -677,7 +631,8 @@
   static uint32_t timer;
 
   CTAP_discoverable_credential dc; // We use dc to store the selected credential
-  uint8_t data_buf[sizeof(CTAP_auth_data) + CLIENT_DATA_HASH_SIZE], pri_key[PRI_KEY_SIZE];
+  uint8_t data_buf[sizeof(CTAP_auth_data) + CLIENT_DATA_HASH_SIZE];
+  ecc_key_t key;  // TODO: cleanup
   CborParser parser;
   int ret;
 
@@ -785,7 +740,6 @@
     cp_associate_rp_id(ga.rp_id_hash);
   }
 
-<<<<<<< HEAD
   step7:
   // 7. Locate all credentials that are eligible for retrieval under the specified criteria
   //    a) If the allow_list parameter is present and is non-empty, locate all denoted credentials created by this
@@ -829,20 +783,7 @@
       // compare the rp_id first
       if (memcmp(dc.credential_id.rp_id_hash, ga.rp_id_hash, sizeof(dc.credential_id.rp_id_hash)) != 0) goto next;
       // then verify the key handle and get private key
-      int err = verify_key_handle(&dc.credential_id, pri_key);
-=======
-  uint8_t data_buf[sizeof(CTAP_authData) + CLIENT_DATA_HASH_SIZE];
-  ecc_key_t key;  // TODO: cleanup
-  CTAP_residentKey rk;
-  if (ga.allowListSize > 0) {
-    size_t i;
-    for (i = 0; i < ga.allowListSize; ++i) {
-      parse_credential_descriptor(&ga.allowList, (uint8_t *)&rk.credential_id);
-      // compare rpId first
-      if (memcmp(rk.credential_id.rpIdHash, ga.rpIdHash, sizeof(rk.credential_id.rpIdHash)) != 0) goto next;
-      // then verify key handle and get private key
-      int err = verify_key_handle(&rk.credential_id, &key);
->>>>>>> 3c4d48a9
+      int err = verify_key_handle(&dc.credential_id, &key);
       if (err < 0) return CTAP2_ERR_UNHANDLED_REQUEST;
       if (err == 0) {
         if (dc.credential_id.nonce[CREDENTIAL_NONCE_DC_POS]) { // Verify if it's a valid dc.
@@ -901,7 +842,7 @@
     if (read_file(DC_FILE, &dc, credential_list[credential_counter] * (int) sizeof(CTAP_discoverable_credential),
                   sizeof(CTAP_discoverable_credential)) < 0)
       return CTAP2_ERR_UNHANDLED_REQUEST;
-    if (verify_key_handle(&dc.credential_id, pri_key) != 0) return CTAP2_ERR_UNHANDLED_REQUEST;
+    if (verify_key_handle(&dc.credential_id, &key) != 0) return CTAP2_ERR_UNHANDLED_REQUEST;
   }
 
   // 8. [N/A] If evidence of user interaction was provided as part of Step 6.2
@@ -956,15 +897,6 @@
       DBG_MSG("credentialProtectionPolicy (0x03) failed\n");
       return CTAP2_ERR_NO_CREDENTIALS;
     }
-<<<<<<< HEAD
-=======
-    // fetch rk and get private key
-    size =
-        read_file(RK_FILE, &rk, credential_list[credential_idx] * sizeof(CTAP_residentKey), sizeof(CTAP_residentKey));
-    if (size < 0) return CTAP2_ERR_UNHANDLED_REQUEST;
-    int err = verify_key_handle(&rk.credential_id, &key);
-    if (err != 0) return CTAP2_ERR_UNHANDLED_REQUEST;
->>>>>>> 3c4d48a9
   }
 
   // Process hmac-secret extension
@@ -1050,25 +982,12 @@
   // signature
   ret = cbor_encode_int(&map, GA_RESP_SIGNATURE);
   CHECK_CBOR_RET(ret);
-<<<<<<< HEAD
-  if (dc.credential_id.alg_type == COSE_ALG_ES256) {
-    sha256_init();
-    sha256_update(data_buf, len);
-    sha256_update(ga.client_data_hash, sizeof(ga.client_data_hash));
-    sha256_final(data_buf);
-    len = sign_with_ecdsa_private_key(pri_key, data_buf, data_buf);
-  } else if (dc.credential_id.alg_type == COSE_ALG_EDDSA) {
-    memcpy(data_buf + len, ga.client_data_hash, CLIENT_DATA_HASH_SIZE);
-    len = sign_with_ed25519_private_key(pri_key, data_buf, len + CLIENT_DATA_HASH_SIZE, data_buf);
-  }
-=======
-  memcpy(data_buf + len, ga.clientDataHash, CLIENT_DATA_HASH_SIZE);
+  memcpy(data_buf + len, ga.client_data_hash, CLIENT_DATA_HASH_SIZE);
   DBG_MSG("Message: ");
   PRINT_HEX(data_buf, len + CLIENT_DATA_HASH_SIZE);
-  len = sign_with_private_key(rk.credential_id.alg_type, &key, data_buf, len + CLIENT_DATA_HASH_SIZE, data_buf);
+  len = sign_with_private_key(dc.credential_id.alg_type, &key, data_buf, len + CLIENT_DATA_HASH_SIZE, data_buf);
   DBG_MSG("Signature: ");
   PRINT_HEX(data_buf, len);
->>>>>>> 3c4d48a9
   ret = cbor_encode_byte_string(&map, data_buf, len);
   CHECK_CBOR_RET(ret);
 
@@ -1116,13 +1035,8 @@
   ret = cbor_encoder_close_container(encoder, &map);
   CHECK_CBOR_RET(ret);
 
-<<<<<<< HEAD
-  memzero(pri_key, sizeof(pri_key));
   ++credential_counter;
   timer = device_get_tick();
-=======
-  ++credential_idx;
->>>>>>> 3c4d48a9
 
   return 0;
 }
@@ -1336,7 +1250,6 @@
       CHECK_CBOR_RET(ret);
       break;
 
-<<<<<<< HEAD
     case CP_CMD_GET_KEY_AGREEMENT:
       ret = cbor_encoder_create_map(encoder, &map, 1);
       CHECK_CBOR_RET(ret);
@@ -1354,25 +1267,6 @@
       ret = cbor_encoder_close_container(encoder, &map);
       CHECK_CBOR_RET(ret);
       break;
-=======
-  case CP_cmdGetKeyAgreement:
-    ret = cbor_encoder_create_map(encoder, &map, 1);
-    CHECK_CBOR_RET(ret);
-    ret = cbor_encode_int(&map, RESP_keyAgreement);
-    CHECK_CBOR_RET(ret);
-    // to save RAM, generate an empty key first, then fill it manually
-    ret = cbor_encoder_create_map(&map, &key_map, 0);
-    CHECK_CBOR_RET(ret);
-    ptr = key_map.data.ptr - 1;
-    memcpy(ptr, key_agreement_key.pub, PUB_KEY_SIZE);
-    build_cose_key(ptr, 1);
-    key_map.data.ptr = ptr + MAX_COSE_KEY_SIZE;
-    ret = cbor_encoder_close_container(&map, &key_map);
-    CHECK_CBOR_RET(ret);
-    ret = cbor_encoder_close_container(encoder, &map);
-    CHECK_CBOR_RET(ret);
-    break;
->>>>>>> 3c4d48a9
 
     case CP_CMD_SET_PIN:
       err = has_pin();
@@ -1728,15 +1622,20 @@
       // to save RAM, generate an empty key first, then fill it manually
       ret = cbor_encoder_create_map(&map, &sub_map, 0);
       CHECK_CBOR_RET(ret);
+      ecc_key_t key;
+      ret = verify_key_handle(&dc.credential_id, &key);
+      if (ret != 0) return CTAP2_ERR_UNHANDLED_REQUEST;
+      key_type_t key_type = cose_alg_to_key_type(dc.credential_id.alg_type);
+      if (ecc_complete_key(key_type, &key) < 0) {
+        ERR_MSG("Failed to complete key\n");
+        return -1;
+      }
       uint8_t *ptr = sub_map.data.ptr - 1;
-      ret = verify_key_handle(&dc.credential_id, ptr);
-      if (ret != 0) return CTAP2_ERR_UNHANDLED_REQUEST;
+      memcpy(ptr, key.pub, PUBLIC_KEY_LENGTH[key_type]);
       if (dc.credential_id.alg_type == COSE_ALG_ES256) {
-        ecc_get_public_key(ECC_SECP256R1, ptr, ptr);
         build_cose_key(ptr, 0);
         sub_map.data.ptr = ptr + COSE_KEY_ES256_SIZE;
       } else if (dc.credential_id.alg_type == COSE_ALG_EDDSA) {
-        ed25519_publickey(ptr, ptr);
         build_ed25519_cose_key(ptr);
         sub_map.data.ptr = ptr + COSE_KEY_EDDSA_SIZE;
       }
