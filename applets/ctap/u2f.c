// SPDX-License-Identifier: Apache-2.0
#include "u2f.h"
#include <apdu.h>
#include <device.h>
#include <ecc.h>
#include <fs.h>
#include <memzero.h>
#include <sha.h>
#include <string.h>

#include "ctap-internal.h"
#include "secret.h"
#include "cose-key.h"

int u2f_register(const CAPDU *capdu, RAPDU *rapdu) {
  if (LC != 64) EXCEPT(SW_WRONG_LENGTH);

  if (!is_nfc()) {
    start_blinking(2);
    if (get_touch_result() == TOUCH_NO) EXCEPT(SW_CONDITIONS_NOT_SATISFIED);
    set_touch_result(TOUCH_NO);
    stop_blinking();
  }

  U2F_REGISTER_REQ *req = (U2F_REGISTER_REQ *) DATA;
  U2F_REGISTER_RESP *resp = (U2F_REGISTER_RESP *) RDATA;
  credential_id kh;
  uint8_t digest[SHA256_DIGEST_LENGTH];
  uint8_t pubkey[PUB_KEY_SIZE];

  memcpy(kh.rp_id_hash, req->appId, U2F_APPID_SIZE);
  int err = generate_key_handle(&kh, pubkey, COSE_ALG_ES256);
  if (err < 0) return err;

  // there are overlaps between req and resp
  sha256_init();
  sha256_update((uint8_t[]) {0x00}, 1);
  sha256_update(req->appId, U2F_APPID_SIZE);
  sha256_update(req->chal, U2F_CHAL_SIZE);

  // build response
  // REGISTER ID (1)
  resp->registerId = U2F_REGISTER_ID;
  // PUBLIC KEY (65)
  resp->pubKey.pointFormat = U2F_POINT_UNCOMPRESSED;
  memcpy(resp->pubKey.x, pubkey, PUB_KEY_SIZE); // accessing out of bounds is intentional.
  // KEY HANDLE LENGTH (1)
  resp->keyHandleLen = sizeof(credential_id);
  // KEY HANDLE (128)
  memcpy(resp->keyHandleCertSig, &kh, sizeof(credential_id));
  // CERTIFICATE (var)
  int cert_len = read_file(CTAP_CERT_FILE, resp->keyHandleCertSig + sizeof(credential_id), 0, U2F_MAX_ATT_CERT_SIZE);
  if (cert_len < 0) return cert_len;
  // SIG (var)
  sha256_update((const uint8_t *) &kh, sizeof(credential_id));
  sha256_update((const uint8_t *) &resp->pubKey, U2F_EC_PUB_KEY_SIZE + 1);
  sha256_final(digest);
<<<<<<< HEAD
  size_t signature_len = sign_with_device_key(digest, resp->keyHandleCertSig + sizeof(credential_id) + cert_len);
  LL = 67 + sizeof(credential_id) + cert_len + signature_len;
=======
  size_t signature_len = sign_with_device_key(digest, PRIVATE_KEY_LENGTH[SECP256R1],
                                              resp->keyHandleCertSig + sizeof(CredentialId) + cert_len);
  LL = 67 + sizeof(CredentialId) + cert_len + signature_len;
>>>>>>> 3c4d48a9

  return 0;
}

int u2f_authenticate(const CAPDU *capdu, RAPDU *rapdu) {
  U2F_AUTHENTICATE_REQ *req = (U2F_AUTHENTICATE_REQ *) DATA;
  U2F_AUTHENTICATE_RESP *resp = (U2F_AUTHENTICATE_RESP *) RDATA;
  CTAP_auth_data auth_data;
  size_t len;
  ecc_key_t key; // TODO: cleanup

  if (LC != sizeof(U2F_AUTHENTICATE_REQ)) EXCEPT(SW_WRONG_DATA); // required by FIDO Conformance Tool
<<<<<<< HEAD
  if (req->keyHandleLen != sizeof(credential_id)) EXCEPT(SW_WRONG_LENGTH);
  if (memcmp(req->appId, ((credential_id *) req->keyHandle)->rp_id_hash, U2F_APPID_SIZE) != 0) EXCEPT(SW_WRONG_DATA);
  uint8_t err = verify_key_handle((credential_id *) req->keyHandle, priv_key);
=======
  if (req->keyHandleLen != sizeof(CredentialId)) EXCEPT(SW_WRONG_LENGTH);
  if (memcmp(req->appId, ((CredentialId *)req->keyHandle)->rpIdHash, U2F_APPID_SIZE) != 0) EXCEPT(SW_WRONG_DATA);
  uint8_t err = verify_key_handle((CredentialId *)req->keyHandle, &key);
>>>>>>> 3c4d48a9
  if (err) EXCEPT(SW_WRONG_DATA);

  if (P1 == U2F_AUTH_CHECK_ONLY) EXCEPT(SW_CONDITIONS_NOT_SATISFIED);
  if (!is_nfc()) {
    start_blinking(2);
    if (get_touch_result() == TOUCH_NO) EXCEPT(SW_CONDITIONS_NOT_SATISFIED);
    set_touch_result(TOUCH_NO);
    stop_blinking();
  }

  len = sizeof(auth_data);
  uint8_t flags = FLAGS_UP;
  err = ctap_make_auth_data(req->appId, (uint8_t *) &auth_data, flags, NULL, 0, &len, COSE_ALG_ES256, false, 0);
  if (err) EXCEPT(SW_CONDITIONS_NOT_SATISFIED);

  sha256_init();
  sha256_update((const uint8_t *) &auth_data, U2F_APPID_SIZE + 1 + sizeof(auth_data.sign_count));
  sha256_update(req->chal, U2F_CHAL_SIZE);
  sha256_final(req->appId);
<<<<<<< HEAD
  memcpy(resp, &auth_data.flags, 1 + sizeof(auth_data.sign_count));
  ecdsa_sign(ECC_SECP256R1, priv_key, req->appId, resp->sig);
  memzero(priv_key, sizeof(priv_key));
=======
  memcpy(resp, &auth_data.flags, 1 + sizeof(auth_data.signCount));
  ecc_sign(SECP256R1, &key, req->appId, PRIVATE_KEY_LENGTH[SECP256R1], resp->sig);
  memzero(&key, sizeof(key));
>>>>>>> 3c4d48a9
  size_t signature_len = ecdsa_sig2ansi(U2F_EC_KEY_SIZE, resp->sig, resp->sig);
  LL = signature_len + 5;

  return 0;
}

int u2f_version(const CAPDU *capdu, RAPDU *rapdu) {
  if (LC != 0) EXCEPT(SW_WRONG_LENGTH);
  LL = 6;
  memcpy(RDATA, "U2F_V2", 6);
  return 0;
}

int u2f_select(const CAPDU *capdu, RAPDU *rapdu) {
  (void) capdu;
  LL = 6;
  memcpy(RDATA, "U2F_V2", 6);
  return 0;
}<|MERGE_RESOLUTION|>--- conflicted
+++ resolved
@@ -55,14 +55,9 @@
   sha256_update((const uint8_t *) &kh, sizeof(credential_id));
   sha256_update((const uint8_t *) &resp->pubKey, U2F_EC_PUB_KEY_SIZE + 1);
   sha256_final(digest);
-<<<<<<< HEAD
-  size_t signature_len = sign_with_device_key(digest, resp->keyHandleCertSig + sizeof(credential_id) + cert_len);
+  size_t signature_len = sign_with_device_key(digest, PRIVATE_KEY_LENGTH[SECP256R1],
+                                              resp->keyHandleCertSig + sizeof(credential_id) + cert_len);
   LL = 67 + sizeof(credential_id) + cert_len + signature_len;
-=======
-  size_t signature_len = sign_with_device_key(digest, PRIVATE_KEY_LENGTH[SECP256R1],
-                                              resp->keyHandleCertSig + sizeof(CredentialId) + cert_len);
-  LL = 67 + sizeof(CredentialId) + cert_len + signature_len;
->>>>>>> 3c4d48a9
 
   return 0;
 }
@@ -75,15 +70,9 @@
   ecc_key_t key; // TODO: cleanup
 
   if (LC != sizeof(U2F_AUTHENTICATE_REQ)) EXCEPT(SW_WRONG_DATA); // required by FIDO Conformance Tool
-<<<<<<< HEAD
   if (req->keyHandleLen != sizeof(credential_id)) EXCEPT(SW_WRONG_LENGTH);
-  if (memcmp(req->appId, ((credential_id *) req->keyHandle)->rp_id_hash, U2F_APPID_SIZE) != 0) EXCEPT(SW_WRONG_DATA);
-  uint8_t err = verify_key_handle((credential_id *) req->keyHandle, priv_key);
-=======
-  if (req->keyHandleLen != sizeof(CredentialId)) EXCEPT(SW_WRONG_LENGTH);
-  if (memcmp(req->appId, ((CredentialId *)req->keyHandle)->rpIdHash, U2F_APPID_SIZE) != 0) EXCEPT(SW_WRONG_DATA);
-  uint8_t err = verify_key_handle((CredentialId *)req->keyHandle, &key);
->>>>>>> 3c4d48a9
+  if (memcmp(req->appId, ((credential_id *)req->keyHandle)->rp_id_hash, U2F_APPID_SIZE) != 0) EXCEPT(SW_WRONG_DATA);
+  uint8_t err = verify_key_handle((credential_id *)req->keyHandle, &key);
   if (err) EXCEPT(SW_WRONG_DATA);
 
   if (P1 == U2F_AUTH_CHECK_ONLY) EXCEPT(SW_CONDITIONS_NOT_SATISFIED);
@@ -103,15 +92,9 @@
   sha256_update((const uint8_t *) &auth_data, U2F_APPID_SIZE + 1 + sizeof(auth_data.sign_count));
   sha256_update(req->chal, U2F_CHAL_SIZE);
   sha256_final(req->appId);
-<<<<<<< HEAD
   memcpy(resp, &auth_data.flags, 1 + sizeof(auth_data.sign_count));
-  ecdsa_sign(ECC_SECP256R1, priv_key, req->appId, resp->sig);
-  memzero(priv_key, sizeof(priv_key));
-=======
-  memcpy(resp, &auth_data.flags, 1 + sizeof(auth_data.signCount));
   ecc_sign(SECP256R1, &key, req->appId, PRIVATE_KEY_LENGTH[SECP256R1], resp->sig);
   memzero(&key, sizeof(key));
->>>>>>> 3c4d48a9
   size_t signature_len = ecdsa_sig2ansi(U2F_EC_KEY_SIZE, resp->sig, resp->sig);
   LL = signature_len + 5;
 
