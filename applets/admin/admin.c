// SPDX-License-Identifier: Apache-2.0
#include <admin.h>
#include <crypto-util.h>
#include <ctap.h>
#include <device.h>
#include <fs.h>
#include <ndef.h>
#include <oath.h>
#include <openpgp.h>
#include <pass.h>
#include <pin.h>
#include <piv.h>

#define PIN_RETRY_COUNTER 3
#define SN_FILE "sn"
#define CFG_FILE "admin_cfg"

static pin_t pin = {.min_length = 6, .max_length = PIN_MAX_LENGTH, .is_validated = 0, .path = "admin-pin"};

static const admin_device_config_t default_cfg = {.led_normally_on = 1, .ndef_en = 1, .webusb_landing_en = 1};

static admin_device_config_t current_config;

__attribute__((weak)) int admin_vendor_specific(const CAPDU *capdu, RAPDU *rapdu) {
  UNUSED(capdu);
  UNUSED(rapdu);
  return 0;
}

__attribute__((weak)) int admin_vendor_version(const CAPDU *capdu, RAPDU *rapdu) {
  UNUSED(capdu);
  UNUSED(rapdu);
  return 0;
}

__attribute__((weak)) int admin_vendor_hw_variant(const CAPDU *capdu, RAPDU *rapdu) {
  UNUSED(capdu);
  UNUSED(rapdu);
  return 0;
}

__attribute__((weak)) int admin_vendor_hw_sn(const CAPDU *capdu, RAPDU *rapdu) {
  UNUSED(capdu);
  UNUSED(rapdu);
  return 0;
}

uint8_t cfg_is_led_normally_on(void) { return current_config.led_normally_on; }

uint8_t cfg_is_ndef_enable(void) { return current_config.ndef_en; }

uint8_t cfg_is_webusb_landing_enable(void) { return current_config.webusb_landing_en; }

<<<<<<< HEAD
uint8_t cfg_is_piv_algo_extension_enable(void) { return current_config.piv_algo_ext_en; }
=======
uint8_t cfg_is_kbd_with_return_enable(void) { return current_config.kbd_with_return_en; }
>>>>>>> 8a47c668

void admin_poweroff(void) { pin.is_validated = 0; }

int admin_install(const uint8_t reset) {
  admin_poweroff();
  if (reset || get_file_size(CFG_FILE) != sizeof(admin_device_config_t)) {
    current_config = default_cfg;
    if (write_file(CFG_FILE, &current_config, 0, sizeof(current_config), 1) < 0) return -1;
  } else {
    if (read_file(CFG_FILE, &current_config, 0, sizeof(current_config)) < 0) return -1;
  }
  if (reset || get_file_size(pin.path) < 0) {
    if (pin_create(&pin, "123456", 6, PIN_RETRY_COUNTER) < 0) return -1;
  }
  return 0;
}

static int admin_verify(const CAPDU *capdu, RAPDU *rapdu) {
  if (P1 != 0x00 || P2 != 0x00) EXCEPT(SW_WRONG_P1P2);
  if (LC == 0) {
    if (pin.is_validated) return 0;
    const int retries = pin_get_retries(&pin);
    if (retries < 0) return -1;
    EXCEPT(SW_PIN_RETRIES + retries);
  }
  uint8_t ctr;
  const int err = pin_verify(&pin, DATA, LC, &ctr);
  if (err == PIN_IO_FAIL) return -1;
  if (err == PIN_LENGTH_INVALID) EXCEPT(SW_WRONG_LENGTH);
  if (ctr == 0) EXCEPT(SW_AUTHENTICATION_BLOCKED);
  if (err == PIN_AUTH_FAIL) EXCEPT(SW_PIN_RETRIES + ctr);
  return 0;
}

static int admin_change_pin(const CAPDU *capdu, RAPDU *rapdu) {
  if (P1 != 0x00 || P2 != 0x00) EXCEPT(SW_WRONG_P1P2);
  const int err = pin_update(&pin, DATA, LC);
  if (err == PIN_IO_FAIL) return -1;
  if (err == PIN_LENGTH_INVALID) EXCEPT(SW_WRONG_LENGTH);
  return 0;
}

static int admin_write_sn(const CAPDU *capdu, RAPDU *rapdu) {
  if (P1 != 0x00 || P2 != 0x00) EXCEPT(SW_WRONG_P1P2);
  if (LC != 0x04) EXCEPT(SW_WRONG_LENGTH);
  if (get_file_size(SN_FILE) >= 0) EXCEPT(SW_CONDITIONS_NOT_SATISFIED);
  return write_file(SN_FILE, DATA, 0, LC, 1);
}

static int admin_read_sn(const CAPDU *capdu, RAPDU *rapdu) {
  if (P1 != 0x00 || P2 != 0x00) EXCEPT(SW_WRONG_P1P2);
  if (LE < 4) EXCEPT(SW_WRONG_LENGTH);

  fill_sn(RDATA);
  LL = 4;

  return 0;
}

static int admin_config(const CAPDU *capdu, RAPDU *rapdu) {
  switch (P1) {
  case ADMIN_P1_CFG_LED_ON:
    current_config.led_normally_on = P2 & 1;
    break;
  case ADMIN_P1_CFG_NDEF:
    current_config.ndef_en = P2 & 1;
    break;
  case ADMIN_P1_CFG_WEBUSB_LANDING:
    current_config.webusb_landing_en = P2 & 1;
    break;
<<<<<<< HEAD
  case ADMIN_P1_CFG_PIV_ALGO_EXT:
    current_config.piv_algo_ext_en = P2 & 1;
=======
  case ADMIN_P1_CFG_KBD_WITH_RETURN:
    current_config.kbd_with_return_en = P2 & 1;
>>>>>>> 8a47c668
    break;
  default:
    EXCEPT(SW_WRONG_P1P2);
  }
  const int ret = write_file(CFG_FILE, &current_config, 0, sizeof(current_config), 1);
  stop_blinking();
  return ret;
}

static int admin_read_config(const CAPDU *capdu, RAPDU *rapdu) {
  if (P1 != 0x00 || P2 != 0x00) EXCEPT(SW_WRONG_P1P2);
  if (LE < 5) EXCEPT(SW_WRONG_LENGTH);

  RDATA[0] = current_config.led_normally_on;
  RDATA[1] = ndef_get_read_only();
  RDATA[2] = current_config.ndef_en;
  RDATA[3] = current_config.webusb_landing_en;
  LL = 6;

  return 0;
}

static int admin_flash_usage(const CAPDU *capdu, RAPDU *rapdu) {
  if (P1 != 0x00 || P2 != 0x00) EXCEPT(SW_WRONG_P1P2);
  if (LE < 2) EXCEPT(SW_WRONG_LENGTH);

  RDATA[0] = get_fs_usage();
  RDATA[1] = get_fs_size();
  LL = 2;

  return 0;
}

static int admin_factory_reset(const CAPDU *capdu, RAPDU *rapdu) {
  int ret;
  if (P1 != 0x00) EXCEPT(SW_WRONG_P1P2);
  if (LC != 5) EXCEPT(SW_WRONG_LENGTH);
  if (memcmp_s(DATA, "RESET", 5) != 0) EXCEPT(SW_WRONG_DATA);
#ifndef FUZZ
  ret = pin_get_retries(&pin);
  if (ret > 0) EXCEPT(SW_CONDITIONS_NOT_SATISFIED);

  if (is_nfc()) EXCEPT(SW_CONDITIONS_NOT_SATISFIED);
  if (strong_user_presence_test() < 0) EXCEPT(SW_SECURITY_STATUS_NOT_SATISFIED);
#endif

  DBG_MSG("factory reset begins\n");
  ret = openpgp_install(1);
  if (ret < 0) return ret;
  ret = piv_install(1);
  if (ret < 0) return ret;
  ret = oath_install(1);
  if (ret < 0) return ret;
  ret = ctap_install(1);
  if (ret < 0) return ret;
  ret = ndef_install(1);
  if (ret < 0) return ret;
  ret = pass_install(1);
  if (ret < 0) return ret;
  ret = admin_install(1);
  if (ret < 0) return ret;
  return 0;
}

void fill_sn(uint8_t *buf) {
  const int err = read_file(SN_FILE, buf, 0, 4);
  if (err != 4) memset(buf, 0, 4);
}

int admin_process_apdu(const CAPDU *capdu, RAPDU *rapdu) {
  LL = 0;
  SW = SW_NO_ERROR;

  int ret = 0;
  switch (INS) {
  case ADMIN_INS_SELECT:
    if (P1 != 0x04 || P2 != 0x00) EXCEPT(SW_WRONG_P1P2);
    return 0;

  case ADMIN_INS_READ_VERSION:
    if (P1 > 1 || P2 != 0x00) EXCEPT(SW_WRONG_P1P2);
    if (P1 == 0)
      ret = admin_vendor_version(capdu, rapdu);
    else if (P1 == 1)
      ret = admin_vendor_hw_variant(capdu, rapdu);
    goto done;

  case ADMIN_INS_READ_SN:
    if (P1 > 1 || P2 != 0x00) EXCEPT(SW_WRONG_P1P2);
    if (P1 == 0)
      ret = admin_read_sn(capdu, rapdu);
    else if (P1 == 1)
      ret = admin_vendor_hw_sn(capdu, rapdu);
    goto done;

  case ADMIN_INS_FACTORY_RESET:
    ret = admin_factory_reset(capdu, rapdu);
    goto done;

  case ADMIN_INS_VERIFY:
    ret = admin_verify(capdu, rapdu);
    goto done;

  default:
    break;
  }

#ifndef FUZZ
  if (!pin.is_validated) EXCEPT(SW_SECURITY_STATUS_NOT_SATISFIED);
#endif

  switch (INS) {
  case ADMIN_INS_WRITE_FIDO_PRIVATE_KEY:
    ret = ctap_install_private_key(capdu, rapdu);
    break;
  case ADMIN_INS_WRITE_FIDO_CERT:
    ret = ctap_install_cert(capdu, rapdu);
    break;
  case ADMIN_INS_RESET_OPENPGP:
    ret = openpgp_install(1);
    break;
  case ADMIN_INS_RESET_PIV:
    ret = piv_install(1);
    break;
  case ADMIN_INS_RESET_OATH:
    ret = oath_install(1);
    break;
  case ADMIN_INS_RESET_NDEF:
    ret = ndef_install(1);
    break;
  case ADMIN_INS_TOGGLE_NDEF_READ_ONLY:
    ret = ndef_toggle_read_only(capdu, rapdu);
    break;
<<<<<<< HEAD
  case ADMIN_INS_RESET_PASS:
    ret = pass_install(1);
=======
  case ADMIN_INS_RESET_CTAP:
    ret = ctap_install(1);
    break;
  case ADMIN_INS_READ_CTAP_SM2_CONFIG:
    ret = ctap_read_sm2_config(capdu, rapdu);
    break;
  case ADMIN_INS_WRITE_CTAP_SM2_CONFIG:
    ret = ctap_write_sm2_config(capdu, rapdu);
>>>>>>> 8a47c668
    break;
  case ADMIN_INS_CHANGE_PIN:
    ret = admin_change_pin(capdu, rapdu);
    break;
  case ADMIN_INS_WRITE_SN:
    ret = admin_write_sn(capdu, rapdu);
    break;
  case ADMIN_INS_CONFIG:
    ret = admin_config(capdu, rapdu);
    break;
  case ADMIN_INS_FLASH_USAGE:
    ret = admin_flash_usage(capdu, rapdu);
    break;
  case ADMIN_INS_READ_CONFIG:
    ret = admin_read_config(capdu, rapdu);
    break;
  case ADMIN_INS_READ_PASS_CONFIG:
    ret = pass_read_config(capdu, rapdu);
    break;
  case ADMIN_INS_WRITE_PASS_CONFIG:
    ret = pass_write_config(capdu, rapdu);
    break;
  case ADMIN_INS_VENDOR_SPECIFIC:
    ret = admin_vendor_specific(capdu, rapdu);
    break;
  default:
    EXCEPT(SW_INS_NOT_SUPPORTED);
  }

done:
  if (ret < 0) EXCEPT(SW_UNABLE_TO_PROCESS);
  return 0;
}<|MERGE_RESOLUTION|>--- conflicted
+++ resolved
@@ -51,12 +51,6 @@
 
 uint8_t cfg_is_webusb_landing_enable(void) { return current_config.webusb_landing_en; }
 
-<<<<<<< HEAD
-uint8_t cfg_is_piv_algo_extension_enable(void) { return current_config.piv_algo_ext_en; }
-=======
-uint8_t cfg_is_kbd_with_return_enable(void) { return current_config.kbd_with_return_en; }
->>>>>>> 8a47c668
-
 void admin_poweroff(void) { pin.is_validated = 0; }
 
 int admin_install(const uint8_t reset) {
@@ -125,14 +119,6 @@
     break;
   case ADMIN_P1_CFG_WEBUSB_LANDING:
     current_config.webusb_landing_en = P2 & 1;
-    break;
-<<<<<<< HEAD
-  case ADMIN_P1_CFG_PIV_ALGO_EXT:
-    current_config.piv_algo_ext_en = P2 & 1;
-=======
-  case ADMIN_P1_CFG_KBD_WITH_RETURN:
-    current_config.kbd_with_return_en = P2 & 1;
->>>>>>> 8a47c668
     break;
   default:
     EXCEPT(SW_WRONG_P1P2);
@@ -266,10 +252,8 @@
   case ADMIN_INS_TOGGLE_NDEF_READ_ONLY:
     ret = ndef_toggle_read_only(capdu, rapdu);
     break;
-<<<<<<< HEAD
   case ADMIN_INS_RESET_PASS:
     ret = pass_install(1);
-=======
   case ADMIN_INS_RESET_CTAP:
     ret = ctap_install(1);
     break;
@@ -278,7 +262,6 @@
     break;
   case ADMIN_INS_WRITE_CTAP_SM2_CONFIG:
     ret = ctap_write_sm2_config(capdu, rapdu);
->>>>>>> 8a47c668
     break;
   case ADMIN_INS_CHANGE_PIN:
     ret = admin_change_pin(capdu, rapdu);
