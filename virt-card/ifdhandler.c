--- conflicted
+++ resolved
@@ -24,14 +24,8 @@
 {
     printf("IFDHCreateChannel %ld %ld\n", Lun, Channel);
     if(!applet_init) {
-<<<<<<< HEAD
         ctap_hid_init(send_hid_report);
         ccid_init();
-        init_apdu_buffer();
-=======
-        CTAPHID_Init(send_hid_report);
-        CCID_Init();
->>>>>>> a758796c
         card_fabrication_procedure("/tmp/lfs-root");
         applet_init = 1;
     }
