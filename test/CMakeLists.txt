--- conflicted
+++ resolved
@@ -20,15 +20,10 @@
         SOURCES
         ${CMAKE_CURRENT_SOURCE_DIR}/../littlefs/bd/lfs_filebd.c
         ${CMAKE_CURRENT_SOURCE_DIR}/../virt-card/device-sim.c
-<<<<<<< HEAD
-=======
-        ${CMAKE_CURRENT_SOURCE_DIR}/../virt-card/usb-dummy.c
         LINK_LIBRARIES canokey-core)
 
 add_mocked_test(key
         SOURCES
         ${CMAKE_CURRENT_SOURCE_DIR}/../littlefs/bd/lfs_filebd.c
         ${CMAKE_CURRENT_SOURCE_DIR}/../virt-card/device-sim.c
-        ${CMAKE_CURRENT_SOURCE_DIR}/../virt-card/usb-dummy.c
->>>>>>> 0afb6fcf
         LINK_LIBRARIES canokey-core)