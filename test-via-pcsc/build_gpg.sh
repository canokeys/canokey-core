--- conflicted
+++ resolved
@@ -1,10 +1,6 @@
 #!/bin/bash
 
 set -e
-<<<<<<< HEAD
-mkdir ~/.gnupg || true
-echo -e 'pinentry-program /usr/local/bin/pinentry-tty\ndebug 1024\nlog-file /tmp/gpg-agent.log\n' >~/.gnupg/gpg-agent.conf
-=======
 mkdir -m 700 ~/.gnupg || true
 echo -e 'pinentry-program /usr/local/bin/pinentry-tty\ndebug-pinentry\ndebug 1024\nlog-file /tmp/agent.log\n' >~/.gnupg/gpg-agent.conf
 cat >~/.gnupg/scdaemon.conf <<EOF
@@ -26,7 +22,6 @@
 sudo apt-get update
 sudo apt-get build-dep -q -y pinentry-tty
 
->>>>>>> 0f707fa7
 mkdir gnupg || true
 pushd gnupg
 
