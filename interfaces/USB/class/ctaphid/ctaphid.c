--- conflicted
+++ resolved
@@ -1,3 +1,4 @@
+// SPDX-License-Identifier: Apache-2.0
 #include <tusb.h>
 
 #include <apdu.h>
@@ -13,7 +14,7 @@
 static CAPDU apdu_cmd;
 static RAPDU apdu_resp;
 static CTAPHID_StateTypeDef hid_state;
-static uint8_t (*callback_send_report)(uint8_t *report, uint16_t len);
+static void (*callback_send_report)(uint8_t *report, uint16_t len);
 
 const uint16_t ISIZE = sizeof(frame.init.data);
 const uint16_t CSIZE = sizeof(frame.cont.data);
@@ -24,7 +25,6 @@
 void CTAPHID_SendReport(uint8_t *report, uint16_t len) {
   if (!tud_mounted()) return;
 
-<<<<<<< HEAD
   int retry = 0;
   while (hid_state != CTAPHID_IDLE) {
     if (++retry > 50) {
@@ -38,16 +38,6 @@
   hid_state = CTAPHID_BUSY;
   // Report ID is always 0
   tud_hid_n_report(HID_ITF_CTAP, 0, (const void *)report, len);
-=======
-uint8_t CTAPHID_OutEvent(uint8_t *data) {
-  if (has_frame) {
-    ERR_MSG("overrun\n");
-    return 0;
-  }
-  memcpy(&frame, data, sizeof(frame));
-  has_frame = 1;
-  return 0;
->>>>>>> 0afb6fcf
 }
 
 static void CTAPHID_SendFrame(void) {
@@ -151,11 +141,10 @@
   CTAPHID_SendResponse(channel.cid, CTAPHID_CBOR, channel.data, len);
 }
 
-<<<<<<< HEAD
 //==============================================================================
 // Class init and loop
 //==============================================================================
-void ctap_hid_init(uint8_t (*send_report)(uint8_t *report, uint16_t len)) {
+void ctap_hid_init(void (*send_report)(uint8_t *report, uint16_t len)) {
   callback_send_report = send_report;
   channel.state = CTAPHID_IDLE;
   hid_state = CTAPHID_IDLE;
@@ -163,10 +152,7 @@
 }
 
 uint8_t ctap_hid_loop(uint8_t wait_for_user) {
-=======
-uint8_t CTAPHID_Loop(uint8_t wait_for_user) {
   uint8_t ret = LOOP_SUCCESS;
->>>>>>> 0afb6fcf
   if (channel.state == CTAPHID_BUSY && device_get_tick() > channel.expire) {
     DBG_MSG("CTAP Timeout\n");
     channel.state = CTAPHID_IDLE;
@@ -207,16 +193,11 @@
     channel.seq = 0;
     memcpy(channel.data, frame.init.data, copied);
     channel.expire = device_get_tick() + CTAPHID_TRANS_TIMEOUT;
-<<<<<<< HEAD
-  } else if (FRAME_TYPE(frame) == TYPE_CONT) {
-    // DBG_MSG("CTAP cont frame, state=%d cmd=0x%x seq=%d\n", (int)channel.state, (int)channel.cmd,
-    // (int)FRAME_SEQ(frame));
-    if (channel.state == CTAPHID_IDLE) return LOOP_SUCCESS; // ignore spurious continuation packet
-=======
+  // if (FRAME_TYPE(frame) == TYPE_CONT)
   } else {
     // DBG_MSG("CTAP cont frame, state=%d cmd=0x%x seq=%d\n", (int)channel.state, (int)channel.cmd, (int)FRAME_SEQ(frame));
+    // (int)FRAME_SEQ(frame));
     if (channel.state == CTAPHID_IDLE) goto consume_frame; // ignore spurious continuation packet
->>>>>>> 0afb6fcf
     if (FRAME_SEQ(frame) != channel.seq++) {
       DBG_MSG("seq=%d\n", (int)FRAME_SEQ(frame));
       channel.state = CTAPHID_IDLE;
@@ -303,6 +284,10 @@
   // HID_REPORT_TYPE_INVALID means received generic OUTPUT data
   if (report_type != HID_REPORT_TYPE_INVALID) return;
 
+  if (has_frame) {
+    ERR_MSG("overrun\n");
+    return;
+  }
   if (bufsize < sizeof(frame)) {
     ERR_MSG("CTAPHID: invalid frame size %d, need %d\n", bufsize, sizeof(frame));
     return;
