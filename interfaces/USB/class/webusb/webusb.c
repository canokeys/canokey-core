// SPDX-License-Identifier: Apache-2.0
#include <tusb.h>
#include <usb_descriptors.h>

#include <apdu.h>
#include <ccid.h>
#include <device.h>
#include <webusb.h>

enum {
  STATE_IDLE = -1,
  STATE_PROCESS = 1,
  STATE_SENDING_RESP = 0,
  STATE_SENT_RESP = 2,
  STATE_RECVING = 3,
  STATE_HOLD_BUF = 4,
};

static int8_t state;
static uint16_t apdu_buffer_size;
static CAPDU apdu_cmd;
static RAPDU apdu_resp;
static uint32_t last_keepalive;

//==============================================================================
// WEBUSB functions
//==============================================================================

//==============================================================================
// Class init and loop
//==============================================================================
void webusb_init() {
  state = STATE_IDLE;
  apdu_cmd.data = global_buffer;
  apdu_resp.data = global_buffer;
  last_keepalive = 0;
}

<<<<<<< HEAD
void webusb_loop() {
=======
uint8_t USBD_WEBUSB_Setup(USBD_HandleTypeDef *pdev, USBD_SetupReqTypedef *req) {
  // CCID_eject();
  last_keepalive = device_get_tick();
  switch (req->bRequest) {
  case WEBUSB_REQ_CMD:
    if (state != STATE_IDLE && state != STATE_HOLD_BUF) {
      ERR_MSG("Wrong state %d\n", state);
      USBD_CtlError(pdev, req);
      return USBD_FAIL;
    }
    if (acquire_apdu_buffer(BUFFER_OWNER_WEBUSB) != 0) {
      ERR_MSG("Busy\n");
      USBD_CtlError(pdev, req);
      return USBD_FAIL;
    }
    state = STATE_HOLD_BUF;
    //DBG_MSG("Buf Acquired\n");
    if (req->wLength > APDU_BUFFER_SIZE) {
      ERR_MSG("Overflow\n");
      USBD_CtlError(pdev, req);
      return USBD_FAIL;
    }
    USBD_CtlPrepareRx(pdev, global_buffer, req->wLength);
    apdu_buffer_size = req->wLength;
    state = STATE_RECVING;
    break;

  case WEBUSB_REQ_RESP:
    if (state == STATE_SENDING_RESP) {
      uint16_t len = MIN(apdu_buffer_size, req->wLength);
      USBD_CtlSendData(pdev, global_buffer, len, WEBUSB_EP0_SENDER);
      state = STATE_SENT_RESP;
    } else {
      USBD_CtlError(pdev, req);
      return USBD_FAIL;
    }
    break;

  case WEBUSB_REQ_STAT:
    USBD_CtlSendData(pdev, (uint8_t*)&state, 1, WEBUSB_EP0_SENDER);
    break;

  default:
    USBD_CtlError(pdev, req);
    return USBD_FAIL;
  }

  return USBD_OK;
}

void WebUSB_Loop(void) {
>>>>>>> 4db8c548
  if (device_get_tick() - last_keepalive > 2000 && state == STATE_HOLD_BUF) {
    DBG_MSG("Release buffer after time-out\n");
    release_apdu_buffer(BUFFER_OWNER_WEBUSB);
    // CCID_insert();
    state = STATE_IDLE;
  }
  if (state != STATE_PROCESS) return;

  DBG_MSG("C: ");
  PRINT_HEX(global_buffer, apdu_buffer_size);

  CAPDU *capdu = &apdu_cmd;
  RAPDU *rapdu = &apdu_resp;

  if (build_capdu(&apdu_cmd, global_buffer, apdu_buffer_size) < 0) {
    // abandon malformed apdu
    LL = 0;
    SW = SW_WRONG_LENGTH;
  } else {
    process_apdu(capdu, rapdu);
  }

  apdu_buffer_size = LL + 2;
  global_buffer[LL] = HI(SW);
  global_buffer[LL + 1] = LO(SW);
  DBG_MSG("R: ");
  PRINT_HEX(global_buffer, apdu_buffer_size);
  state = STATE_SENDING_RESP;
}

//==============================================================================
// TinyUSB stack callbacks
//==============================================================================

//--------------------------------------------------------------------+
// WebUSB use vendor class
//--------------------------------------------------------------------+
// Invoked when a control transfer occurred on an interface of this class
// Driver response accordingly to the request and the transfer stage (setup/data/ack)
// return false to stall control endpoint (e.g unsupported request)
bool tud_vendor_control_xfer_cb(uint8_t rhport, uint8_t stage, tusb_control_request_t const *request) {
  if (stage != CONTROL_STAGE_SETUP) return webusb_control_xfer_complete_cb(rhport, stage, request);

  // we are only interested in vendor requests
  if (request->bmRequestType_bit.type != TUSB_REQ_TYPE_VENDOR) return false;

  // parse recipient
  switch (request->bmRequestType_bit.recipient) {
  case TUSB_REQ_RCPT_DEVICE:
    return webusb_handle_device_request(rhport, request);
  case TUSB_REQ_RCPT_INTERFACE:
    return webusb_handle_interface_request(rhport, request);
  default:
    return false;
  }
}

bool webusb_control_xfer_complete_cb(uint8_t rhport, uint8_t stage, tusb_control_request_t const * request) {
  // if(state != STATE_IDLE)
  //   DBG_MSG("state=%u stage=%u recipient=%02X\r\n",state, stage, request->bmRequestType_bit.recipient);
  switch (state)
  {
  case STATE_RECVING:
    if (stage == CONTROL_STAGE_ACK)
      state = STATE_PROCESS;
    break;

  case STATE_SENT_RESP:
    if (stage == CONTROL_STAGE_ACK) {
      // release_apdu_buffer(BUFFER_OWNER_WEBUSB);
      state = STATE_HOLD_BUF;
    }
    break;

  default:
    break;
  }
  return true;
}

// Recipient = device, for BOS and URL descriptors
bool webusb_handle_device_request(uint8_t rhport, tusb_control_request_t const *request) {
  switch (request->bRequest) {
  case VENDOR_REQUEST_WEBUSB:
    // match vendor request in BOS descriptor
    // Get landing page url
    return tud_control_xfer(rhport, request, (void *)(uintptr_t)&desc_url, desc_url.bLength);

  case VENDOR_REQUEST_MICROSOFT:
    if (request->wIndex == 7) {
      // Get Microsoft OS 2.0 compatible descriptor
      uint16_t total_len;
      memcpy(&total_len, desc_ms_os_20 + 8, 2);

      return tud_control_xfer(rhport, request, (void *)(uintptr_t)desc_ms_os_20, total_len);
    } else {
      return false;
    }

  default:
    break;
  }

  // stall unknown request
  return false;
}

// Recipient = interface
bool webusb_handle_interface_request(uint8_t rhport, tusb_control_request_t const *request) {
  // DBG_MSG("bRequest=%d, wLength=%d\r\n", request->bRequest, request->wLength);

  last_keepalive = device_get_tick();
  switch (request->bRequest) {
  case WEBUSB_REQ_CMD:
    if (state != STATE_IDLE && state != STATE_HOLD_BUF) {
      ERR_MSG("Wrong state %d\n", state);
      return false;
    }
    if (acquire_apdu_buffer(BUFFER_OWNER_WEBUSB) != 0) {
      ERR_MSG("Busy\n");
      return false;
    }
    state = STATE_HOLD_BUF;
    //DBG_MSG("Buf Acquired\n");
    if (request->wLength > APDU_BUFFER_SIZE) {
      ERR_MSG("Overflow\n");
      return false;
    }
    if (request->wLength == 0) return true; // Host shouldn't send an empty command
    // usbd_control_set_complete_callback(webusb_control_xfer_complete_cb);
    DBG_MSG("Recv data %u bytes\n", request->wLength);
    tud_control_xfer(rhport, request, global_buffer, request->wLength);
    apdu_buffer_size = request->wLength;
    state = STATE_RECVING;
    return true;

  case WEBUSB_REQ_RESP:
    if (state == STATE_SENDING_RESP) {
      uint16_t len = MIN(apdu_buffer_size, request->wLength);
      DBG_MSG("Send data %u bytes\n", len);
      tud_control_xfer(rhport, request, global_buffer, len);
      state = STATE_SENT_RESP;
    } else {
      return false;
    }
    return true;

  case WEBUSB_REQ_STAT:
    // DBG_MSG("Send data %u bytes\n", 1);
    tud_control_xfer(rhport, request, &state, 1);
    return true;

  }

  // stall unknown request
  return false;
}<|MERGE_RESOLUTION|>--- conflicted
+++ resolved
@@ -36,61 +36,7 @@
   last_keepalive = 0;
 }
 
-<<<<<<< HEAD
 void webusb_loop() {
-=======
-uint8_t USBD_WEBUSB_Setup(USBD_HandleTypeDef *pdev, USBD_SetupReqTypedef *req) {
-  // CCID_eject();
-  last_keepalive = device_get_tick();
-  switch (req->bRequest) {
-  case WEBUSB_REQ_CMD:
-    if (state != STATE_IDLE && state != STATE_HOLD_BUF) {
-      ERR_MSG("Wrong state %d\n", state);
-      USBD_CtlError(pdev, req);
-      return USBD_FAIL;
-    }
-    if (acquire_apdu_buffer(BUFFER_OWNER_WEBUSB) != 0) {
-      ERR_MSG("Busy\n");
-      USBD_CtlError(pdev, req);
-      return USBD_FAIL;
-    }
-    state = STATE_HOLD_BUF;
-    //DBG_MSG("Buf Acquired\n");
-    if (req->wLength > APDU_BUFFER_SIZE) {
-      ERR_MSG("Overflow\n");
-      USBD_CtlError(pdev, req);
-      return USBD_FAIL;
-    }
-    USBD_CtlPrepareRx(pdev, global_buffer, req->wLength);
-    apdu_buffer_size = req->wLength;
-    state = STATE_RECVING;
-    break;
-
-  case WEBUSB_REQ_RESP:
-    if (state == STATE_SENDING_RESP) {
-      uint16_t len = MIN(apdu_buffer_size, req->wLength);
-      USBD_CtlSendData(pdev, global_buffer, len, WEBUSB_EP0_SENDER);
-      state = STATE_SENT_RESP;
-    } else {
-      USBD_CtlError(pdev, req);
-      return USBD_FAIL;
-    }
-    break;
-
-  case WEBUSB_REQ_STAT:
-    USBD_CtlSendData(pdev, (uint8_t*)&state, 1, WEBUSB_EP0_SENDER);
-    break;
-
-  default:
-    USBD_CtlError(pdev, req);
-    return USBD_FAIL;
-  }
-
-  return USBD_OK;
-}
-
-void WebUSB_Loop(void) {
->>>>>>> 4db8c548
   if (device_get_tick() - last_keepalive > 2000 && state == STATE_HOLD_BUF) {
     DBG_MSG("Release buffer after time-out\n");
     release_apdu_buffer(BUFFER_OWNER_WEBUSB);
@@ -240,7 +186,7 @@
 
   case WEBUSB_REQ_STAT:
     // DBG_MSG("Send data %u bytes\n", 1);
-    tud_control_xfer(rhport, request, &state, 1);
+    tud_control_xfer(rhport, request, (uint8_t*)&state, 1);
     return true;
 
   }
