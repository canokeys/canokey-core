--- conflicted
+++ resolved
@@ -1,3 +1,4 @@
+// SPDX-License-Identifier: Apache-2.0
 #include <tusb.h>
 #include <usb_descriptors.h>
 
@@ -6,21 +7,16 @@
 #include <device.h>
 #include <webusb.h>
 
-static enum {
+enum {
   STATE_IDLE = -1,
   STATE_PROCESS = 1,
   STATE_SENDING_RESP = 0,
   STATE_SENT_RESP = 2,
-<<<<<<< HEAD
-} state;
-
-=======
   STATE_RECVING = 3,
   STATE_HOLD_BUF = 4,
 };
 
 static int8_t state;
->>>>>>> 0afb6fcf
 static uint16_t apdu_buffer_size;
 static CAPDU apdu_cmd;
 static RAPDU apdu_resp;
@@ -37,13 +33,39 @@
   state = STATE_IDLE;
   apdu_cmd.data = global_buffer;
   apdu_resp.data = global_buffer;
-<<<<<<< HEAD
+  last_keepalive = 0;
 }
-=======
-  last_keepalive = 0;
->>>>>>> 0afb6fcf
 
-void webusb_loop() {}
+void webusb_loop() {
+  if (device_get_tick() - last_keepalive > 2000 && state == STATE_HOLD_BUF) {
+    DBG_MSG("Release buffer after time-out\n");
+    release_apdu_buffer(BUFFER_OWNER_WEBUSB);
+    // CCID_insert();
+    state = STATE_IDLE;
+  }
+  if (state != STATE_PROCESS) return;
+
+  DBG_MSG("C: ");
+  PRINT_HEX(global_buffer, apdu_buffer_size);
+
+  CAPDU *capdu = &apdu_cmd;
+  RAPDU *rapdu = &apdu_resp;
+
+  if (build_capdu(&apdu_cmd, global_buffer, apdu_buffer_size) < 0) {
+    // abandon malformed apdu
+    LL = 0;
+    SW = SW_WRONG_LENGTH;
+  } else {
+    process_apdu(capdu, rapdu);
+  }
+
+  apdu_buffer_size = LL + 2;
+  global_buffer[LL] = HI(SW);
+  global_buffer[LL + 1] = LO(SW);
+  DBG_MSG("R: ");
+  PRINT_HEX(global_buffer, apdu_buffer_size);
+  state = STATE_SENDING_RESP;
+}
 
 //==============================================================================
 // TinyUSB stack callbacks
@@ -75,7 +97,6 @@
   }
 }
 
-<<<<<<< HEAD
 // Recipient = device, for BOS and URL descriptors
 bool webusb_handle_device_request(uint8_t rhport, tusb_control_request_t const *request) {
   switch (request->bRequest) {
@@ -107,43 +128,27 @@
 bool webusb_handle_interface_request(uint8_t rhport, tusb_control_request_t const *request) {
   DBG_MSG("%s, bRequest=%d, wLength=%d\r\n", __func__, request->bRequest, request->wLength);
 
+  last_keepalive = device_get_tick();
   switch (request->bRequest) {
-=======
-uint8_t USBD_WEBUSB_Setup(USBD_HandleTypeDef *pdev, USBD_SetupReqTypedef *req) {
-  // CCID_eject();
-  last_keepalive = device_get_tick();
-  switch (req->bRequest) {
->>>>>>> 0afb6fcf
   case WEBUSB_REQ_CMD:
     if (state != STATE_IDLE && state != STATE_HOLD_BUF) {
       ERR_MSG("Wrong state %d\n", state);
-      USBD_CtlError(pdev, req);
-      return USBD_FAIL;
+      return false;
     }
     if (acquire_apdu_buffer(BUFFER_OWNER_WEBUSB) != 0) {
       ERR_MSG("Busy\n");
       return false;
     }
-<<<<<<< HEAD
-    if (request->wLength > APDU_BUFFER_SIZE) {
-=======
     state = STATE_HOLD_BUF;
     //DBG_MSG("Buf Acquired\n");
-    if (req->wLength > APDU_BUFFER_SIZE) {
->>>>>>> 0afb6fcf
+    if (request->wLength > APDU_BUFFER_SIZE) {
       ERR_MSG("Overflow\n");
       return false;
     }
-<<<<<<< HEAD
     tud_control_xfer(rhport, request, global_buffer, request->wLength);
     apdu_buffer_size = request->wLength;
+    state = STATE_RECVING;
     return true;
-=======
-    USBD_CtlPrepareRx(pdev, global_buffer, req->wLength);
-    apdu_buffer_size = req->wLength;
-    state = STATE_RECVING;
-    break;
->>>>>>> 0afb6fcf
 
   case WEBUSB_REQ_RESP:
     if (state == STATE_SENDING_RESP) {
@@ -159,54 +164,13 @@
     tud_control_xfer(rhport, request, &state, 1);
     return true;
 
-  default:
-<<<<<<< HEAD
-    break;
   }
 
   // stall unknown request
   return false;
-=======
-    USBD_CtlError(pdev, req);
-    return USBD_FAIL;
-  }
-
-  return USBD_OK;
 }
 
-void WebUSB_Loop(void) {
-  if (device_get_tick() - last_keepalive > 2000 && state == STATE_HOLD_BUF) {
-    DBG_MSG("Release buffer after time-out\n");
-    release_apdu_buffer(BUFFER_OWNER_WEBUSB);
-    // CCID_insert();
-    state = STATE_IDLE;
-  }
-  if (state != STATE_PROCESS) return;
-
-  DBG_MSG("C: ");
-  PRINT_HEX(global_buffer, apdu_buffer_size);
-
-  CAPDU *capdu = &apdu_cmd;
-  RAPDU *rapdu = &apdu_resp;
-
-  if (build_capdu(&apdu_cmd, global_buffer, apdu_buffer_size) < 0) {
-    // abandon malformed apdu
-    LL = 0;
-    SW = SW_WRONG_LENGTH;
-  } else {
-    process_apdu(capdu, rapdu);
-  }
-
-  apdu_buffer_size = LL + 2;
-  global_buffer[LL] = HI(SW);
-  global_buffer[LL + 1] = LO(SW);
-  DBG_MSG("R: ");
-  PRINT_HEX(global_buffer, apdu_buffer_size);
-  state = STATE_SENDING_RESP;
-}
-
-uint8_t USBD_WEBUSB_TxSent(USBD_HandleTypeDef *pdev) {
-  UNUSED(pdev);
+uint8_t USBD_WEBUSB_TxSent() {
 
   //DBG_MSG("state = %d\n", state);
   if (state == STATE_SENT_RESP) {
@@ -214,15 +178,13 @@
     state = STATE_HOLD_BUF;
   }
 
-  return USBD_OK;
+  return 0;
 }
 
-uint8_t USBD_WEBUSB_RxReady(USBD_HandleTypeDef *pdev) {
-  UNUSED(pdev);
+uint8_t USBD_WEBUSB_RxReady() {
 
   //  state should be STATE_RECVING now
   state = STATE_PROCESS;
 
-  return USBD_OK;
->>>>>>> 0afb6fcf
+  return 0;
 }