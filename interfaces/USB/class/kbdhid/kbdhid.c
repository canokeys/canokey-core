// SPDX-License-Identifier: Apache-2.0
#include <tusb.h>

#include <admin.h>
#include <common.h>
#include <device.h>
#include <pass.h>

#include <kbdhid.h>
#include <usb_descriptors.h>

#define EJECT_KEY 0x03

static enum {
  KBDHID_Idle,
  KBDHID_Typing,
  KBDHID_KeyDown,
  KBDHID_KeyUp,
} state;
static char key_sequence[PASS_MAX_PASSWORD_LENGTH + 2]; // one for enter and one for '\0'
static uint8_t key_seq_position;

static uint8_t ascii2keycode(char ch) {
  const uint8_t shift = 0x80; // Shift key flag

  // digits and lowercase letters
  if ('1' <= ch && ch <= '9')
    return 30 + ch - '1';
  if ('0' == ch)
    return 39;
  if ('a' <= ch && ch <= 'z')
    return 4 + ch - 'a';

  // uppercase letters
  if ('A' <= ch && ch <= 'Z')
    return (4 + ch - 'A') | shift;

  // symbols and special characters
  switch(ch) {
  case 13: return 0x28; // \r
  case 32: return 0x2C; // space
  case 33: return 0x1E | shift; // !
  case 34: return 0x34 | shift; // "
  case 35: return 0x20 | shift; // #
  case 36: return 0x21 | shift; // $
  case 37: return 0x22 | shift; // %
  case 38: return 0x24 | shift; // &
  case 39: return 0x34; // '
  case 40: return 0x26 | shift; // (
  case 41: return 0x27 | shift; // )
  case 42: return 0x25 | shift; // *
  case 43: return 0x2E | shift; // +
  case 44: return 0x36; // ,
  case 45: return 0x2D; // -
  case 46: return 0x37; // .
  case 47: return 0x38; // /
  case 58: return 0x33 | shift; // :
  case 59: return 0x33; // ;
  case 60: return 0x36 | shift; // <
  case 61: return 0x2E; // =
  case 62: return 0x37 | shift; // >
  case 63: return 0x38 | shift; // ?
  case 64: return 0x1F | shift; // @
  case 91: return 0x2F; // [
  case 92: return 0x31; // "\"
  case 93: return 0x30; // ]
  case 94: return 0x23 | shift; // ^
  case 95: return 0x2D | shift; // _
  case 96: return 0x35; // `
  case 123: return 0x2F | shift; // {
  case 124: return 0x31 | shift; // |
  case 125: return 0x30 | shift; // }
  case 126: return 0x35 | shift; // ~
  default: return 0; // undefined
  }
}

static void KBDHID_TypeKeySeq(void) {
  static uint8_t modifier, keycode[6];
  switch (state) {
  case KBDHID_Idle:
    break;

  case KBDHID_Typing:
  case KBDHID_KeyUp:
    if (key_sequence[key_seq_position] == '\0') {
      DBG_MSG("Key typing ended\n");
      state = KBDHID_Idle;
<<<<<<< HEAD
    } else if (tud_hid_n_ready(HID_ITF_KBD)) {
      // Emulate key down
      keycode[0] = ascii2keycode(key_sequence[key_seq_position]);
      if (keycode[0] & 0x80) { // Check for shift flag
        modifier = 0x02; // Shift key
        keycode[0] &= 0x7F; // Clear shift flag
      } else {
        modifier = 0; // No modifier key
      }
      tud_hid_n_keyboard_report(HID_ITF_KBD, 0, modifier, keycode);

=======
    } else if (USBD_KBDHID_IsIdle()) {
      if (key_sequence[key_seq_position] == EJECT_KEY) {
        report.id = 2;
        report.modifier = 0xB8;
        // Emulate the key press
        USBD_KBDHID_SendReport(&usb_device, (uint8_t *)&report, 2);
      } else {
        uint8_t keycode = ascii2keycode(key_sequence[key_seq_position]);
        if (keycode & 0x80) { // Check for shift flag
          report.modifier = 0x02; // Shift key
          keycode &= 0x7F; // Clear shift flag
        } else {
          report.modifier = 0; // No modifier key
        }
        report.keycode[0] = keycode;
        report.id = 1;
        // Emulate the key press
        USBD_KBDHID_SendReport(&usb_device, (uint8_t *) &report, sizeof(report));
      }
>>>>>>> 2f87d7df
      state = KBDHID_KeyDown;
    }
    break;

  case KBDHID_KeyDown:
<<<<<<< HEAD
    if (tud_hid_n_ready(HID_ITF_KBD)) {
      // Emulate key release
      modifier = 0;
      keycode[0] = 0;
      tud_hid_n_keyboard_report(HID_ITF_KBD, 0, modifier, keycode);

=======
    if (USBD_KBDHID_IsIdle()) {
      memset(&report, 0, sizeof(report)); // Clear the report
        if (key_sequence[key_seq_position] == EJECT_KEY) {
          report.id = 2;
          // Emulate the key release
          USBD_KBDHID_SendReport(&usb_device, (uint8_t *)&report, 2);
        } else {
          report.id = 1;
          // Emulate the key release
          USBD_KBDHID_SendReport(&usb_device, (uint8_t *) &report, sizeof(report));
        }
>>>>>>> 2f87d7df
      key_seq_position++;
      state = KBDHID_KeyUp;
      break;
    }
  }
}

<<<<<<< HEAD
void kbd_hid_init(void) {
=======
void KBDHID_Eject() {
  key_sequence[0] = EJECT_KEY;
  key_sequence[1] = 0;
  key_seq_position = 0;
  state = KBDHID_Typing;
}

uint8_t KBDHID_Init() {
  memset(&report, 0, sizeof(report));
>>>>>>> 2f87d7df
  state = KBDHID_Idle;

  key_seq_position = 0;
}

void kbd_hid_loop(void) {
  if (state == KBDHID_Idle) {
    const uint8_t touch = get_touch_result();
    if (touch != TOUCH_NO) {
      const int len = pass_handle_touch(touch, key_sequence);
      if (len <= 0) {
        DBG_MSG("Do nothing\n");
        return;
      }
      key_sequence[len] = 0;
      key_seq_position = 0;
      state = KBDHID_Typing;
      DBG_MSG("Start typing %s", key_sequence);
    }
    set_touch_result(TOUCH_NO);
  } else {
    KBDHID_TypeKeySeq();
  }

}

//--------------------------------------------------------------------+
// TinyUSB callbacks
//--------------------------------------------------------------------+

// Invoked when sent REPORT successfully to host
void kbd_hid_report_complete_cb(uint8_t const *report, uint8_t len) {
  // There is nothing to do...

  (void)len;
}

// Invoked when received GET_REPORT control request
uint16_t kbd_hid_get_report_cb(uint8_t report_id, hid_report_type_t report_type, uint8_t *buffer, uint16_t reqlen) {
  // not implemented, stall the request
  (void)report_id;
  (void)report_type;
  (void)buffer;
  (void)reqlen;

  return 0;
}

// Invoked when received SET_REPORT control request or
// received data on OUT endpoint ( Report ID = 0, Type = 0 )
void kbd_hid_set_report_cb(uint8_t report_id, hid_report_type_t report_type, uint8_t const *buffer, uint16_t bufsize) {
  // There is nothing to do...
}<|MERGE_RESOLUTION|>--- conflicted
+++ resolved
@@ -86,64 +86,41 @@
     if (key_sequence[key_seq_position] == '\0') {
       DBG_MSG("Key typing ended\n");
       state = KBDHID_Idle;
-<<<<<<< HEAD
     } else if (tud_hid_n_ready(HID_ITF_KBD)) {
-      // Emulate key down
-      keycode[0] = ascii2keycode(key_sequence[key_seq_position]);
-      if (keycode[0] & 0x80) { // Check for shift flag
-        modifier = 0x02; // Shift key
-        keycode[0] &= 0x7F; // Clear shift flag
+      uint8_t report_id = 1;
+      if (key_sequence[key_seq_position] == EJECT_KEY) {
+        report_id = 2;
+        keycode[0] = 0;
+        modifier = 0xB8;
       } else {
-        modifier = 0; // No modifier key
+        // Emulate key down
+        keycode[0] = ascii2keycode(key_sequence[key_seq_position]);
+        if (keycode[0] & 0x80) { // Check for shift flag
+          modifier = 0x02; // Shift key
+          keycode[0] &= 0x7F; // Clear shift flag
+        } else {
+          modifier = 0; // No modifier key
+        }
       }
-      tud_hid_n_keyboard_report(HID_ITF_KBD, 0, modifier, keycode);
+      tud_hid_n_keyboard_report(HID_ITF_KBD, report_id, modifier, keycode);
 
-=======
-    } else if (USBD_KBDHID_IsIdle()) {
-      if (key_sequence[key_seq_position] == EJECT_KEY) {
-        report.id = 2;
-        report.modifier = 0xB8;
-        // Emulate the key press
-        USBD_KBDHID_SendReport(&usb_device, (uint8_t *)&report, 2);
-      } else {
-        uint8_t keycode = ascii2keycode(key_sequence[key_seq_position]);
-        if (keycode & 0x80) { // Check for shift flag
-          report.modifier = 0x02; // Shift key
-          keycode &= 0x7F; // Clear shift flag
-        } else {
-          report.modifier = 0; // No modifier key
-        }
-        report.keycode[0] = keycode;
-        report.id = 1;
-        // Emulate the key press
-        USBD_KBDHID_SendReport(&usb_device, (uint8_t *) &report, sizeof(report));
-      }
->>>>>>> 2f87d7df
       state = KBDHID_KeyDown;
     }
     break;
 
   case KBDHID_KeyDown:
-<<<<<<< HEAD
     if (tud_hid_n_ready(HID_ITF_KBD)) {
       // Emulate key release
       modifier = 0;
       keycode[0] = 0;
-      tud_hid_n_keyboard_report(HID_ITF_KBD, 0, modifier, keycode);
+      if (key_sequence[key_seq_position] == EJECT_KEY) {
+        // Emulate the key release
+        tud_hid_n_keyboard_report(HID_ITF_KBD, 2, modifier, keycode);
+      } else {
+        // Emulate the key release
+        tud_hid_n_keyboard_report(HID_ITF_KBD, 1, modifier, keycode);
+      }
 
-=======
-    if (USBD_KBDHID_IsIdle()) {
-      memset(&report, 0, sizeof(report)); // Clear the report
-        if (key_sequence[key_seq_position] == EJECT_KEY) {
-          report.id = 2;
-          // Emulate the key release
-          USBD_KBDHID_SendReport(&usb_device, (uint8_t *)&report, 2);
-        } else {
-          report.id = 1;
-          // Emulate the key release
-          USBD_KBDHID_SendReport(&usb_device, (uint8_t *) &report, sizeof(report));
-        }
->>>>>>> 2f87d7df
       key_seq_position++;
       state = KBDHID_KeyUp;
       break;
@@ -151,9 +128,6 @@
   }
 }
 
-<<<<<<< HEAD
-void kbd_hid_init(void) {
-=======
 void KBDHID_Eject() {
   key_sequence[0] = EJECT_KEY;
   key_sequence[1] = 0;
@@ -161,9 +135,7 @@
   state = KBDHID_Typing;
 }
 
-uint8_t KBDHID_Init() {
-  memset(&report, 0, sizeof(report));
->>>>>>> 2f87d7df
+void kbd_hid_init(void) {
   state = KBDHID_Idle;
 
   key_seq_position = 0;
