// SPDX-License-Identifier: Apache-2.0
#include <tusb.h>

#include <admin.h>
#include <common.h>
#include <device.h>
<<<<<<< HEAD
#include <oath.h>

#include <kbdhid.h>
#include <usb_descriptors.h>
=======
#include <kbdhid.h>
#include <pass.h>
#include <usb_device.h>
#include <usbd_kbdhid.h>
>>>>>>> 0afb6fcf

static enum {
  KBDHID_Idle,
  KBDHID_Typing,
  KBDHID_KeyDown,
  KBDHID_KeyUp,
} state;
<<<<<<< HEAD

static const uint8_t ascii_to_keycode[128][2] = {HID_ASCII_TO_KEYCODE};
static char key_sequence[8 + 2];
static uint8_t keycode[6];
static uint8_t modifier;

static uint8_t key_seq_position;
static uint32_t last_sent;

//--------------------------------------------------------------------+
// User class code
//--------------------------------------------------------------------+
=======
static char key_sequence[PASS_MAX_PASSWORD_LENGTH + 2]; // one for enter and one for '\0'
static uint8_t key_seq_position;
static keyboard_report_t report;

static uint8_t ascii2keycode(char ch) {
  const uint8_t shift = 0x80; // Shift key flag

  // digits and lowercase letters
  if ('1' <= ch && ch <= '9')
    return 30 + ch - '1';
  if ('0' == ch)
    return 39;
  if ('a' <= ch && ch <= 'z')
    return 4 + ch - 'a';
>>>>>>> 0afb6fcf

  // uppercase letters
  if ('A' <= ch && ch <= 'Z')
    return (4 + ch - 'A') | shift;

  // symbols and special characters
  switch(ch) {
  case 13: return 0x28; // \r
  case 32: return 0x2C; // space
  case 33: return 0x1E | shift; // !
  case 34: return 0x34 | shift; // "
  case 35: return 0x20 | shift; // #
  case 36: return 0x21 | shift; // $
  case 37: return 0x22 | shift; // %
  case 38: return 0x24 | shift; // &
  case 39: return 0x34; // '
  case 40: return 0x26 | shift; // (
  case 41: return 0x27 | shift; // )
  case 42: return 0x25 | shift; // *
  case 43: return 0x2E | shift; // +
  case 44: return 0x36; // ,
  case 45: return 0x2D; // -
  case 46: return 0x37; // .
  case 47: return 0x38; // /
  case 58: return 0x33 | shift; // :
  case 59: return 0x33; // ;
  case 60: return 0x36 | shift; // <
  case 61: return 0x2E; // =
  case 62: return 0x37 | shift; // >
  case 63: return 0x38 | shift; // ?
  case 64: return 0x1F | shift; // @
  case 91: return 0x2F; // [
  case 92: return 0x31; // "\"
  case 93: return 0x30; // ]
  case 94: return 0x23 | shift; // ^
  case 95: return 0x2D | shift; // _
  case 96: return 0x35; // `
  case 123: return 0x2F | shift; // {
  case 124: return 0x31 | shift; // |
  case 125: return 0x30 | shift; // }
  case 126: return 0x35 | shift; // ~
  default: return 0; // undefined
  }
<<<<<<< HEAD
  if (cfg_is_kbd_with_return_enable()) key_sequence[len] = '\r';
  key_seq_position = 0;
  state = KBDHID_Typing;
  DBG_MSG("Start typing %s\r\n", key_sequence);
=======
>>>>>>> 0afb6fcf
}

static void KBDHID_TypeKeySeq() {
  switch (state) {
  case KBDHID_Idle:
    break;

  case KBDHID_Typing:
  case KBDHID_KeyUp:
    if (key_sequence[key_seq_position] == '\0') {
      DBG_MSG("Key typing ended\r\n");
      state = KBDHID_Idle;
<<<<<<< HEAD
    } else if (tud_hid_n_ready(HID_ITF_KBD)) {
      // Emulate key down
      uint8_t chr = (uint8_t)key_sequence[key_seq_position];
      modifier = (ascii_to_keycode[chr][0]) ? KEYBOARD_MODIFIER_LEFTSHIFT : 0;
      keycode[0] = ascii_to_keycode[chr][1];
      tud_hid_n_keyboard_report(HID_ITF_KBD, 0, modifier, keycode);

=======
    } else if (USBD_KBDHID_IsIdle()) {
      uint8_t keycode = ascii2keycode(key_sequence[key_seq_position]);
      if (keycode & 0x80) { // Check for shift flag
        report.modifier = 0x02; // Shift key
        keycode &= 0x7F; // Clear shift flag
      } else {
        report.modifier = 0; // No modifier key
      }
      report.keycode[0] = keycode;
      // Emulate the key press
      USBD_KBDHID_SendReport(&usb_device, (uint8_t *)&report, sizeof(report));
>>>>>>> 0afb6fcf
      state = KBDHID_KeyDown;
    }
    break;

  case KBDHID_KeyDown:
<<<<<<< HEAD
    if (tud_hid_n_ready(HID_ITF_KBD)) {
      // Emulate key release
      modifier = 0;
      keycode[0] = 0;
      tud_hid_n_keyboard_report(HID_ITF_KBD, 0, modifier, keycode);

=======
    if (USBD_KBDHID_IsIdle()) {
      memset(&report, 0, sizeof(report)); // Clear the report
      // Emulate the key release
      USBD_KBDHID_SendReport(&usb_device, (uint8_t *)&report, sizeof(report));
>>>>>>> 0afb6fcf
      key_seq_position++;
      state = KBDHID_KeyUp;
      break;
    }
  }
}

<<<<<<< HEAD
void kbd_hid_init(void) {
=======
uint8_t KBDHID_Init() {
  memset(&report, 0, sizeof(report));
>>>>>>> 0afb6fcf
  state = KBDHID_Idle;

  key_seq_position = 0;
  last_sent = 0;

  memset(keycode, 0, sizeof(keycode));
  modifier = 0;
}

<<<<<<< HEAD
void kbd_hid_loop(void) {
  if (get_touch_result() == TOUCH_SHORT && state == KBDHID_Idle && device_get_tick() - last_sent > 1000) {
    DBG_MSG("Short touch detected\r\n");

    KBDHID_UserTouchHandle();
    last_sent = device_get_tick();
=======
uint8_t KBDHID_Loop(void) {
  if (state == KBDHID_Idle) {
    const uint8_t touch = get_touch_result();
    if (touch != TOUCH_NO) {
      const int len = pass_handle_touch(touch, key_sequence);
      if (len <= 0) {
        DBG_MSG("Do nothing\n");
        return 0;
      }
      key_sequence[len] = 0;
      key_seq_position = 0;
      state = KBDHID_Typing;
      DBG_MSG("Start typing %s", key_sequence);
    }
>>>>>>> 0afb6fcf
    set_touch_result(TOUCH_NO);
  } else {
    KBDHID_TypeKeySeq();
  }
<<<<<<< HEAD

  if (state != KBDHID_Idle) KBDHID_TypeKeySeq();
}

//--------------------------------------------------------------------+
// TinyUSB callbacks
//--------------------------------------------------------------------+

// Invoked when sent REPORT successfully to host
void kbd_hid_report_complete_cb(uint8_t const *report, uint8_t len) {
  // There is nothing to do...

  (void)len;
}

// Invoked when received GET_REPORT control request
uint16_t kbd_hid_get_report_cb(uint8_t report_id, hid_report_type_t report_type, uint8_t *buffer, uint16_t reqlen) {
  // not implemented, stall the request
  (void)report_id;
  (void)report_type;
  (void)buffer;
  (void)reqlen;

=======
>>>>>>> 0afb6fcf
  return 0;
}

// Invoked when received SET_REPORT control request or
// received data on OUT endpoint ( Report ID = 0, Type = 0 )
void kbd_hid_set_report_cb(uint8_t report_id, hid_report_type_t report_type, uint8_t const *buffer, uint16_t bufsize) {
  // There is nothing to do...
}<|MERGE_RESOLUTION|>--- conflicted
+++ resolved
@@ -4,17 +4,10 @@
 #include <admin.h>
 #include <common.h>
 #include <device.h>
-<<<<<<< HEAD
-#include <oath.h>
+#include <pass.h>
 
 #include <kbdhid.h>
 #include <usb_descriptors.h>
-=======
-#include <kbdhid.h>
-#include <pass.h>
-#include <usb_device.h>
-#include <usbd_kbdhid.h>
->>>>>>> 0afb6fcf
 
 static enum {
   KBDHID_Idle,
@@ -22,23 +15,8 @@
   KBDHID_KeyDown,
   KBDHID_KeyUp,
 } state;
-<<<<<<< HEAD
-
-static const uint8_t ascii_to_keycode[128][2] = {HID_ASCII_TO_KEYCODE};
-static char key_sequence[8 + 2];
-static uint8_t keycode[6];
-static uint8_t modifier;
-
-static uint8_t key_seq_position;
-static uint32_t last_sent;
-
-//--------------------------------------------------------------------+
-// User class code
-//--------------------------------------------------------------------+
-=======
 static char key_sequence[PASS_MAX_PASSWORD_LENGTH + 2]; // one for enter and one for '\0'
 static uint8_t key_seq_position;
-static keyboard_report_t report;
 
 static uint8_t ascii2keycode(char ch) {
   const uint8_t shift = 0x80; // Shift key flag
@@ -50,7 +28,6 @@
     return 39;
   if ('a' <= ch && ch <= 'z')
     return 4 + ch - 'a';
->>>>>>> 0afb6fcf
 
   // uppercase letters
   if ('A' <= ch && ch <= 'Z')
@@ -94,16 +71,10 @@
   case 126: return 0x35 | shift; // ~
   default: return 0; // undefined
   }
-<<<<<<< HEAD
-  if (cfg_is_kbd_with_return_enable()) key_sequence[len] = '\r';
-  key_seq_position = 0;
-  state = KBDHID_Typing;
-  DBG_MSG("Start typing %s\r\n", key_sequence);
-=======
->>>>>>> 0afb6fcf
 }
 
-static void KBDHID_TypeKeySeq() {
+static void KBDHID_TypeKeySeq(void) {
+  static uint8_t modifier, keycode[6];
   switch (state) {
   case KBDHID_Idle:
     break;
@@ -111,47 +82,30 @@
   case KBDHID_Typing:
   case KBDHID_KeyUp:
     if (key_sequence[key_seq_position] == '\0') {
-      DBG_MSG("Key typing ended\r\n");
+      DBG_MSG("Key typing ended\n");
       state = KBDHID_Idle;
-<<<<<<< HEAD
     } else if (tud_hid_n_ready(HID_ITF_KBD)) {
       // Emulate key down
-      uint8_t chr = (uint8_t)key_sequence[key_seq_position];
-      modifier = (ascii_to_keycode[chr][0]) ? KEYBOARD_MODIFIER_LEFTSHIFT : 0;
-      keycode[0] = ascii_to_keycode[chr][1];
+      keycode[0] = ascii2keycode(key_sequence[key_seq_position]);
+      if (keycode[0] & 0x80) { // Check for shift flag
+        modifier = 0x02; // Shift key
+        keycode[0] &= 0x7F; // Clear shift flag
+      } else {
+        modifier = 0; // No modifier key
+      }
       tud_hid_n_keyboard_report(HID_ITF_KBD, 0, modifier, keycode);
 
-=======
-    } else if (USBD_KBDHID_IsIdle()) {
-      uint8_t keycode = ascii2keycode(key_sequence[key_seq_position]);
-      if (keycode & 0x80) { // Check for shift flag
-        report.modifier = 0x02; // Shift key
-        keycode &= 0x7F; // Clear shift flag
-      } else {
-        report.modifier = 0; // No modifier key
-      }
-      report.keycode[0] = keycode;
-      // Emulate the key press
-      USBD_KBDHID_SendReport(&usb_device, (uint8_t *)&report, sizeof(report));
->>>>>>> 0afb6fcf
       state = KBDHID_KeyDown;
     }
     break;
 
   case KBDHID_KeyDown:
-<<<<<<< HEAD
     if (tud_hid_n_ready(HID_ITF_KBD)) {
       // Emulate key release
       modifier = 0;
       keycode[0] = 0;
       tud_hid_n_keyboard_report(HID_ITF_KBD, 0, modifier, keycode);
 
-=======
-    if (USBD_KBDHID_IsIdle()) {
-      memset(&report, 0, sizeof(report)); // Clear the report
-      // Emulate the key release
-      USBD_KBDHID_SendReport(&usb_device, (uint8_t *)&report, sizeof(report));
->>>>>>> 0afb6fcf
       key_seq_position++;
       state = KBDHID_KeyUp;
       break;
@@ -159,51 +113,31 @@
   }
 }
 
-<<<<<<< HEAD
 void kbd_hid_init(void) {
-=======
-uint8_t KBDHID_Init() {
-  memset(&report, 0, sizeof(report));
->>>>>>> 0afb6fcf
   state = KBDHID_Idle;
 
   key_seq_position = 0;
-  last_sent = 0;
-
-  memset(keycode, 0, sizeof(keycode));
-  modifier = 0;
 }
 
-<<<<<<< HEAD
 void kbd_hid_loop(void) {
-  if (get_touch_result() == TOUCH_SHORT && state == KBDHID_Idle && device_get_tick() - last_sent > 1000) {
-    DBG_MSG("Short touch detected\r\n");
-
-    KBDHID_UserTouchHandle();
-    last_sent = device_get_tick();
-=======
-uint8_t KBDHID_Loop(void) {
   if (state == KBDHID_Idle) {
     const uint8_t touch = get_touch_result();
     if (touch != TOUCH_NO) {
       const int len = pass_handle_touch(touch, key_sequence);
       if (len <= 0) {
         DBG_MSG("Do nothing\n");
-        return 0;
+        return;
       }
       key_sequence[len] = 0;
       key_seq_position = 0;
       state = KBDHID_Typing;
       DBG_MSG("Start typing %s", key_sequence);
     }
->>>>>>> 0afb6fcf
     set_touch_result(TOUCH_NO);
   } else {
     KBDHID_TypeKeySeq();
   }
-<<<<<<< HEAD
 
-  if (state != KBDHID_Idle) KBDHID_TypeKeySeq();
 }
 
 //--------------------------------------------------------------------+
@@ -225,8 +159,6 @@
   (void)buffer;
   (void)reqlen;
 
-=======
->>>>>>> 0afb6fcf
   return 0;
 }
 
