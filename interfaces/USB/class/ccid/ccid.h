--- conflicted
+++ resolved
@@ -17,6 +17,8 @@
   CCID_STATE_DATA_IN = 2,
   CCID_STATE_DATA_IN_WITH_ZLP = 3,
   CCID_STATE_PROCESS_DATA = 4,
+  CCID_STATE_DISCARD_DATA,
+  CCID_STATE_DATA_IN_TIME_EXTENSION,
 };
 
 typedef struct {
@@ -149,7 +151,6 @@
 #define RDR_TO_PC_ESCAPE 0x83
 #define RDR_TO_PC_DATARATEANDCLOCKFREQUENCY 0x84
 
-<<<<<<< HEAD
 uint8_t CCID_Response_SendData(const uint8_t *buf, uint16_t len, uint8_t is_time_extension_request);
 void CCID_TimeExtensionLoop(void);
 
@@ -166,15 +167,5 @@
 
 // Invoked when last rx transfer finished
 void tud_ccid_tx_cb(uint8_t itf, uint32_t sent_bytes);
-=======
-uint8_t CCID_Init(void);
-uint8_t CCID_OutEvent(uint8_t *data, uint8_t len);
-void CCID_InFinished(uint8_t is_time_extension_request);
-void CCID_Loop(void);
-void CCID_TimeExtensionLoop(void);
-uint8_t PC_to_RDR_XfrBlock(void); // Exported for test purposes
-// void CCID_eject(void);
-// void CCID_insert(void);
->>>>>>> 0afb6fcf
 
 #endif //_CCID_H_