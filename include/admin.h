--- conflicted
+++ resolved
@@ -11,13 +11,10 @@
 #define ADMIN_INS_RESET_OATH 0x05
 #define ADMIN_INS_RESET_NDEF 0x07
 #define ADMIN_INS_TOGGLE_NDEF_READ_ONLY 0x08
-<<<<<<< HEAD
-#define ADMIN_INS_RESET_PASS 0x13
-=======
 #define ADMIN_INS_RESET_CTAP 0x09
 #define ADMIN_INS_READ_CTAP_SM2_CONFIG 0x11
 #define ADMIN_INS_WRITE_CTAP_SM2_CONFIG 0x12
->>>>>>> 8a47c668
+#define ADMIN_INS_RESET_PASS 0x13
 #define ADMIN_INS_VERIFY 0x20
 #define ADMIN_INS_CHANGE_PIN 0x21
 #define ADMIN_INS_WRITE_SN 0x30
@@ -35,21 +32,11 @@
 #define ADMIN_P1_CFG_LED_ON 0x01
 #define ADMIN_P1_CFG_NDEF 0x04
 #define ADMIN_P1_CFG_WEBUSB_LANDING 0x05
-<<<<<<< HEAD
-#define ADMIN_P1_CFG_PIV_ALGO_EXT 0x07
-=======
-#define ADMIN_P1_CFG_KBD_WITH_RETURN 0x06
->>>>>>> 8a47c668
 
 typedef struct {
     uint32_t led_normally_on : 1;
     uint32_t ndef_en : 1;
     uint32_t webusb_landing_en : 1;
-<<<<<<< HEAD
-    uint32_t piv_algo_ext_en : 1;
-=======
-    uint32_t kbd_with_return_en : 1;
->>>>>>> 8a47c668
 } __packed admin_device_config_t;
 
 void admin_poweroff(void);
@@ -63,10 +50,5 @@
 uint8_t cfg_is_led_normally_on(void);
 uint8_t cfg_is_ndef_enable(void);
 uint8_t cfg_is_webusb_landing_enable(void);
-<<<<<<< HEAD
-uint8_t cfg_is_piv_algo_extension_enable(void);
-=======
-uint8_t cfg_is_kbd_with_return_enable(void);
->>>>>>> 8a47c668
 
 #endif // CANOKEY_CORE_ADMIN_ADMIN_H_